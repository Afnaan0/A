--- conflicted
+++ resolved
@@ -41,9 +41,10 @@
 import nl.jqno.equalsverifier.Warning;
 import org.jfree.chart.TestUtils;
 import org.jfree.data.flow.FlowKey;
+import static org.junit.jupiter.api.Assertions.assertEquals;
+import static org.junit.jupiter.api.Assertions.assertFalse;
+import static org.junit.jupiter.api.Assertions.assertTrue;
 import org.junit.jupiter.api.Test;
-
-import static org.junit.jupiter.api.Assertions.*;
 
 /**
  * Test class for the {@link FlowEntity} class.
@@ -57,22 +58,11 @@
     @Test
     public void testEqualsHashCode() {
         EqualsVerifier.forClass(FlowEntity.class)
-<<<<<<< HEAD
             .withRedefinedSuperclass() // superclass also defines equals/hashCode
             .suppress(Warning.STRICT_INHERITANCE)
             .suppress(Warning.NONFINAL_FIELDS)
             .suppress(Warning.TRANSIENT_FIELDS)
             .verify();
-    }
-
-    /**
-=======
-                .withNonnullFields("key", "area")
-                .withRedefinedSuperclass() // superclass also defines equals/hashCode
-                .suppress(Warning.STRICT_INHERITANCE)
-                .suppress(Warning.NONFINAL_FIELDS)
-                .suppress(Warning.TRANSIENT_FIELDS)
-                .verify();
     }
 
     /**
@@ -82,32 +72,31 @@
     public void testEquals() {
         FlowEntity f1 = new FlowEntity(new FlowKey<>(0, "A", "B"), new Rectangle(0, 1, 2, 3), "tt", "uu");
         FlowEntity f2 = new FlowEntity(new FlowKey<>(0, "A", "B"), new Rectangle(0, 1, 2, 3), "tt", "uu");
-        assertEquals(f1, f2);
-        assertEquals(f2, f1);
+        assertTrue(f1.equals(f2));
+        assertTrue(f2.equals(f1));
 
         f1 = new FlowEntity(new FlowKey<>(0, "A", "C"), new Rectangle(0, 1, 2, 3), "tt", "uu");
-        assertNotEquals(f1, f2);
+        assertFalse(f1.equals(f2));
         f2 = new FlowEntity(new FlowKey<>(0, "A", "C"), new Rectangle(0, 1, 2, 3), "tt", "uu");
-        assertEquals(f1, f2);
+        assertTrue(f1.equals(f2));
 
         f1 = new FlowEntity(new FlowKey<>(0, "A", "C"), new Rectangle(4, 1, 2, 3), "tt", "uu");
-        assertNotEquals(f1, f2);
+        assertFalse(f1.equals(f2));
         f2 = new FlowEntity(new FlowKey<>(0, "A", "C"), new Rectangle(4, 1, 2, 3), "tt", "uu");
-        assertEquals(f1, f2);
+        assertTrue(f1.equals(f2));
   
         f1 = new FlowEntity(new FlowKey<>(0, "A", "C"), new Rectangle(4, 1, 2, 3), "TT", "uu");
-        assertNotEquals(f1, f2);
+        assertFalse(f1.equals(f2));
         f2 = new FlowEntity(new FlowKey<>(0, "A", "C"), new Rectangle(4, 1, 2, 3), "TT", "uu");
-        assertEquals(f1, f2);
+        assertTrue(f1.equals(f2));
 
         f1 = new FlowEntity(new FlowKey<>(0, "A", "C"), new Rectangle(4, 1, 2, 3), "TT", "UU");
-        assertNotEquals(f1, f2);
+        assertFalse(f1.equals(f2));
         f2 = new FlowEntity(new FlowKey<>(0, "A", "C"), new Rectangle(4, 1, 2, 3), "TT", "UU");
-        assertEquals(f1, f2);
+        assertTrue(f1.equals(f2));
     }
 
     /**
->>>>>>> a4d21927
      * Confirm that cloning works.
      * 
      * @throws CloneNotSupportedException  if cloning is not supported.
@@ -116,9 +105,9 @@
     public void testCloning() throws CloneNotSupportedException {
         FlowEntity f1 = new FlowEntity(new FlowKey<>(0, "A", "B"), new Rectangle(0, 1, 2, 3), "tt", "uu");
         FlowEntity f2 = (FlowEntity) f1.clone();
-        assertNotSame(f1, f2);
-        assertSame(f1.getClass(), f2.getClass());
-        assertEquals(f1, f2);
+        assertTrue(f1 != f2);
+        assertTrue(f1.getClass() == f2.getClass());
+        assertTrue(f1.equals(f2));
     }
 
     /**
