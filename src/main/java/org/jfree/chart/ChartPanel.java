/* ===========================================================
 * JFreeChart : a free chart library for the Java(tm) platform
 * ===========================================================
 *
 * (C) Copyright 2000-2021, by David Gilbert and Contributors.
 *
 * Project Info:  http://www.jfree.org/jfreechart/index.html
 *
 * This library is free software; you can redistribute it and/or modify it
 * under the terms of the GNU Lesser General Public License as published by
 * the Free Software Foundation; either version 2.1 of the License, or
 * (at your option) any later version.
 *
 * This library is distributed in the hope that it will be useful, but
 * WITHOUT ANY WARRANTY; without even the implied warranty of MERCHANTABILITY
 * or FITNESS FOR A PARTICULAR PURPOSE. See the GNU Lesser General Public
 * License for more details.
 *
 * You should have received a copy of the GNU Lesser General Public
 * License along with this library; if not, write to the Free Software
 * Foundation, Inc., 51 Franklin Street, Fifth Floor, Boston, MA  02110-1301,
 * USA.
 *
 * [Oracle and Java are registered trademarks of Oracle and/or its affiliates. 
 * Other names may be trademarks of their respective owners.]
 *
 * ---------------
 * ChartPanel.java
 * ---------------
 * (C) Copyright 2000-2021, by David Gilbert and Contributors.
 *
 * Original Author:  David Gilbert;
 * Contributor(s):   Andrzej Porebski;
 *                   Soren Caspersen;
 *                   Jonathan Nash;
 *                   Hans-Jurgen Greiner;
 *                   Andreas Schneider;
 *                   Daniel van Enckevort;
 *                   David M O'Donnell;
 *                   Arnaud Lelievre;
 *                   Matthias Rose;
 *                   Onno vd Akker;
 *                   Sergei Ivanov;
 *                   Ulrich Voigt - patch 2686040;
 *                   Alessandro Borges - patch 1460845;
 *                   Martin Hoeller;
 *                   Simon Legner - patch from bug 1129;
 *                   Yuri Blankenstein;
 */

package org.jfree.chart;

import java.awt.AWTEvent;
import java.awt.AWTException;
import java.awt.AlphaComposite;
import java.awt.Color;
import java.awt.Composite;
import java.awt.Cursor;
import java.awt.Dimension;
import java.awt.Graphics;
import java.awt.Graphics2D;
import java.awt.GraphicsConfiguration;
<<<<<<< HEAD
import java.awt.HeadlessException;
import java.awt.Image;
=======
>>>>>>> 05ceaf27
import java.awt.Insets;
import java.awt.Paint;
import java.awt.Point;
import java.awt.Rectangle;
import java.awt.Toolkit;
import java.awt.Transparency;
import java.awt.datatransfer.Clipboard;
import java.awt.event.ActionEvent;
import java.awt.event.ActionListener;
import java.awt.event.InputEvent;
import java.awt.event.MouseEvent;
import java.awt.event.MouseListener;
import java.awt.event.MouseMotionListener;
import java.awt.geom.AffineTransform;
import java.awt.geom.Line2D;
import java.awt.geom.Point2D;
import java.awt.geom.Rectangle2D;
import java.awt.image.BufferedImage;
import java.awt.print.PageFormat;
import java.awt.print.Printable;
import java.awt.print.PrinterException;
import java.awt.print.PrinterJob;
import java.io.BufferedWriter;
import java.io.File;
import java.io.FileWriter;
import java.io.IOException;
import java.io.ObjectInputStream;
import java.io.ObjectOutputStream;
import java.io.Serializable;
import java.lang.reflect.Constructor;
import java.lang.reflect.InvocationTargetException;
import java.lang.reflect.Method;
import java.util.ArrayList;
import java.util.EventListener;
import java.util.List;
import java.util.Objects;
import java.util.ResourceBundle;
import java.util.function.Predicate;

import javax.swing.JFileChooser;
import javax.swing.JMenu;
import javax.swing.JMenuItem;
import javax.swing.JOptionPane;
import javax.swing.JPanel;
import javax.swing.JPopupMenu;
import javax.swing.SwingUtilities;
import javax.swing.ToolTipManager;
import javax.swing.event.EventListenerList;
import javax.swing.filechooser.FileNameExtensionFilter;

import org.jfree.chart.editor.ChartEditor;
import org.jfree.chart.editor.ChartEditorManager;
import org.jfree.chart.entity.ChartEntity;
import org.jfree.chart.entity.EntityCollection;
import org.jfree.chart.entity.MovableChartEntity;
import org.jfree.chart.event.ChartChangeEvent;
import org.jfree.chart.event.ChartChangeListener;
import org.jfree.chart.event.ChartProgressEvent;
import org.jfree.chart.event.ChartProgressListener;
import org.jfree.chart.event.OverlayChangeEvent;
import org.jfree.chart.event.OverlayChangeListener;
import org.jfree.chart.panel.Overlay;
import org.jfree.chart.plot.Pannable;
import org.jfree.chart.plot.Plot;
import org.jfree.chart.plot.PlotOrientation;
import org.jfree.chart.plot.PlotRenderingInfo;
import org.jfree.chart.plot.Zoomable;
import org.jfree.chart.util.Args;
import org.jfree.chart.util.ResourceBundleWrapper;
import org.jfree.chart.util.SerialUtils;

/**
 * A Swing GUI component for displaying a {@link JFreeChart} object.
 * <P>
 * The panel registers with the chart to receive notification of changes to any
 * component of the chart.  The chart is redrawn automatically whenever this
 * notification is received.
 */
public class ChartPanel extends JPanel implements ChartChangeListener,
        ChartProgressListener, ActionListener, MouseListener,
        MouseMotionListener, OverlayChangeListener, Printable, Serializable {

    /** For serialization. */
    private static final long serialVersionUID = 6046366297214274674L;

    /**
     * Default setting for buffer usage.  The default has been changed to
     * {@code true} from version 1.0.13 onwards, because of a severe
     * performance problem with drawing the zoom rectangle using XOR (which
     * now happens only when the buffer is NOT used).
     */
    public static final boolean DEFAULT_BUFFER_USED = true;

    /** The default panel width. */
    public static final int DEFAULT_WIDTH = 1024;

    /** The default panel height. */
    public static final int DEFAULT_HEIGHT = 768;

    /** The default limit below which chart scaling kicks in. */
    public static final int DEFAULT_MINIMUM_DRAW_WIDTH = 300;

    /** The default limit below which chart scaling kicks in. */
    public static final int DEFAULT_MINIMUM_DRAW_HEIGHT = 200;

    /** The default limit above which chart scaling kicks in. */
    public static final int DEFAULT_MAXIMUM_DRAW_WIDTH = 2048;

    /** The default limit above which chart scaling kicks in. */
    public static final int DEFAULT_MAXIMUM_DRAW_HEIGHT = 1536;

    /** The minimum size required to perform a zoom on a rectangle */
    public static final int DEFAULT_ZOOM_TRIGGER_DISTANCE = 10;

    /** Properties action command. */
    public static final String PROPERTIES_COMMAND = "PROPERTIES";

    /**
     * Copy action command.
     */
    public static final String COPY_COMMAND = "COPY";

    /** Save action command. */
    public static final String SAVE_COMMAND = "SAVE";

    /** Action command to save as PNG. */
    private static final String SAVE_AS_PNG_COMMAND = "SAVE_AS_PNG";
    
    /** Action command to save as SVG. */
    private static final String SAVE_AS_SVG_COMMAND = "SAVE_AS_SVG";
    
    /** Action command to save as PDF. */
    private static final String SAVE_AS_PDF_COMMAND = "SAVE_AS_PDF";
    
    /** Print action command. */
    public static final String PRINT_COMMAND = "PRINT";

    /** Zoom in (both axes) action command. */
    public static final String ZOOM_IN_BOTH_COMMAND = "ZOOM_IN_BOTH";

    /** Zoom in (domain axis only) action command. */
    public static final String ZOOM_IN_DOMAIN_COMMAND = "ZOOM_IN_DOMAIN";

    /** Zoom in (range axis only) action command. */
    public static final String ZOOM_IN_RANGE_COMMAND = "ZOOM_IN_RANGE";

    /** Zoom out (both axes) action command. */
    public static final String ZOOM_OUT_BOTH_COMMAND = "ZOOM_OUT_BOTH";

    /** Zoom out (domain axis only) action command. */
    public static final String ZOOM_OUT_DOMAIN_COMMAND = "ZOOM_DOMAIN_BOTH";

    /** Zoom out (range axis only) action command. */
    public static final String ZOOM_OUT_RANGE_COMMAND = "ZOOM_RANGE_BOTH";

    /** Zoom reset (both axes) action command. */
    public static final String ZOOM_RESET_BOTH_COMMAND = "ZOOM_RESET_BOTH";

    /** Zoom reset (domain axis only) action command. */
    public static final String ZOOM_RESET_DOMAIN_COMMAND = "ZOOM_RESET_DOMAIN";

    /** Zoom reset (range axis only) action command. */
    public static final String ZOOM_RESET_RANGE_COMMAND = "ZOOM_RESET_RANGE";

    /** Illustrates that move is not allowed */
    private static final Cursor INVALID_MOVE_CURSOR;

    static {
        Cursor invalidMoveCursor = Cursor.getDefaultCursor();
        try {
            invalidMoveCursor = Cursor.getSystemCustomCursor("Invalid.32x32");
        } catch (HeadlessException | AWTException e1) {
            // Ignore
        }
        INVALID_MOVE_CURSOR = invalidMoveCursor;
    }

    /** The chart that is displayed in the panel. */
    private JFreeChart chart;

    /** Storage for registered (chart) mouse listeners. */
    private transient EventListenerList chartMouseListeners;

    /** A flag that controls whether or not the off-screen buffer is used. */
    private boolean useBuffer;

    /** A flag that indicates that the buffer should be refreshed. */
    private boolean refreshBuffer;

    /** A buffer for the rendered chart. */
    private transient BufferedImage chartBuffer;

    /**
     * The minimum width for drawing a chart (uses scaling for smaller widths).
     */
    private int minimumDrawWidth;

    /**
     * The minimum height for drawing a chart (uses scaling for smaller
     * heights).
     */
    private int minimumDrawHeight;

    /**
     * The maximum width for drawing a chart (uses scaling for bigger
     * widths).
     */
    private int maximumDrawWidth;

    /**
     * The maximum height for drawing a chart (uses scaling for bigger
     * heights).
     */
    private int maximumDrawHeight;

    /** The popup menu for the frame. */
    private JPopupMenu popup;

    /** The drawing info collected the last time the chart was drawn. */
    private ChartRenderingInfo info;

    /** The chart anchor point. */
    private Point2D anchor;

    /** The scale factor used to draw the chart. */
    private double scaleX;

    /** The scale factor used to draw the chart. */
    private double scaleY;

    /** The plot orientation. */
    private PlotOrientation orientation = PlotOrientation.VERTICAL;

    /** A flag that controls whether or not domain zooming is enabled. */
    private boolean domainZoomable = false;

    /** A flag that controls whether or not range zooming is enabled. */
    private boolean rangeZoomable = false;

    /**
     * The zoom rectangle starting point (selected by the user with a mouse
     * click).  This is a point on the screen, not the chart (which may have
     * been scaled up or down to fit the panel).
     */
    private Point2D zoomPoint = null;

    /** The zoom rectangle (selected by the user with the mouse). */
    private transient Rectangle2D zoomRectangle = null;

    /** Controls if the zoom rectangle is drawn as an outline or filled. */
    private boolean fillZoomRectangle = true;

    /** The minimum distance required to drag the mouse to trigger a zoom. */
    private int zoomTriggerDistance;

    /** A flag that controls whether or not horizontal tracing is enabled. */
    private boolean horizontalAxisTrace = false;

    /** A flag that controls whether or not vertical tracing is enabled. */
    private boolean verticalAxisTrace = false;

    /** A vertical trace line. */
    private transient Line2D verticalTraceLine;

    /** A horizontal trace line. */
    private transient Line2D horizontalTraceLine;

    /** Menu item for zooming in on a chart (both axes). */
    private JMenuItem zoomInBothMenuItem;

    /** Menu item for zooming in on a chart (domain axis). */
    private JMenuItem zoomInDomainMenuItem;

    /** Menu item for zooming in on a chart (range axis). */
    private JMenuItem zoomInRangeMenuItem;

    /** Menu item for zooming out on a chart. */
    private JMenuItem zoomOutBothMenuItem;

    /** Menu item for zooming out on a chart (domain axis). */
    private JMenuItem zoomOutDomainMenuItem;

    /** Menu item for zooming out on a chart (range axis). */
    private JMenuItem zoomOutRangeMenuItem;

    /** Menu item for resetting the zoom (both axes). */
    private JMenuItem zoomResetBothMenuItem;

    /** Menu item for resetting the zoom (domain axis only). */
    private JMenuItem zoomResetDomainMenuItem;

    /** Menu item for resetting the zoom (range axis only). */
    private JMenuItem zoomResetRangeMenuItem;

    /**
     * The default directory for saving charts to file.
     */
    private File defaultDirectoryForSaveAs;

    /** A flag that controls whether or not file extensions are enforced. */
    private boolean enforceFileExtensions;

    /** A flag that indicates if original tooltip delays are changed. */
    private boolean ownToolTipDelaysActive;

    /** Original initial tooltip delay of ToolTipManager.sharedInstance(). */
    private int originalToolTipInitialDelay;

    /** Original reshow tooltip delay of ToolTipManager.sharedInstance(). */
    private int originalToolTipReshowDelay;

    /** Original dismiss tooltip delay of ToolTipManager.sharedInstance(). */
    private int originalToolTipDismissDelay;

    /** Own initial tooltip delay to be used in this chart panel. */
    private int ownToolTipInitialDelay;

    /** Own reshow tooltip delay to be used in this chart panel. */
    private int ownToolTipReshowDelay;

    /** Own dismiss tooltip delay to be used in this chart panel. */
    private int ownToolTipDismissDelay;

    /** The factor used to zoom in on an axis range. */
    private double zoomInFactor = 0.5;

    /** The factor used to zoom out on an axis range. */
    private double zoomOutFactor = 2.0;

    /**
     * A flag that controls whether zoom operations are centred on the
     * current anchor point, or the centre point of the relevant axis.
     */
    private boolean zoomAroundAnchor;

    /**
     * The paint used to draw the zoom rectangle outline.
     */
    private transient Paint zoomOutlinePaint;

    /**
     * The zoom fill paint (should use transparency).
     */
    private transient Paint zoomFillPaint;

    /** The resourceBundle for the localization. */
    protected static ResourceBundle localizationResources
            = ResourceBundleWrapper.getBundle(
                    "org.jfree.chart.LocalizationBundle");

    /** 
     * Temporary storage for the width and height of the chart 
     * drawing area during panning.
     */
    private double panW, panH;

    /** The last mouse position during panning. */
    private Point panLast;

    /**
     * The mask for mouse events to trigger panning.
     */
    private int panMask = InputEvent.CTRL_MASK;

    /** The movable chart entity (selected by the user by dragging the mouse). */
    private transient MovableChartEntity movableChartEntity;

    /** The predicate that enables dragging a movable chart entity */ 
    private Predicate<MouseEvent> moveChartEntityPredicate = 
            e -> e.getButton() == MouseEvent.BUTTON1;
    
    /**
     * The move starting point (selected by the user with a mouse
     * click). This is a point on the screen, not the chart (which may have been
     * scaled up or down to fit the panel).
     */
    private transient Point2D moveChartEntityFrom;
    
    /**
     * The move end point (selected by the user by dragging the mouse). This is
     * a point on the screen, not the chart (which may have been scaled up or
     * down to fit the panel).
     */
    private transient Point2D moveChartEntityTo;
    
    /** The paint to use to illustrate where the chart entity will be moved to */
    private transient Paint moveChartEntityFillPaint;

    /**
     * A list of overlays for the panel.
     */
    private List<Overlay> overlays;
    
    /**
     * Constructs a panel that displays the specified chart.
     *
     * @param chart  the chart.
     */
    public ChartPanel(JFreeChart chart) {
        this(chart, DEFAULT_WIDTH, DEFAULT_HEIGHT,
            DEFAULT_MINIMUM_DRAW_WIDTH, DEFAULT_MINIMUM_DRAW_HEIGHT,
            DEFAULT_MAXIMUM_DRAW_WIDTH, DEFAULT_MAXIMUM_DRAW_HEIGHT,
            DEFAULT_BUFFER_USED,
            true,  // properties
            true,  // save
            true,  // print
            true,  // zoom
            true   // tooltips
        );

    }

    /**
     * Constructs a panel containing a chart.  The {@code useBuffer} flag
     * controls whether or not an offscreen {@code BufferedImage} is
     * maintained for the chart.  If the buffer is used, more memory is
     * consumed, but panel repaints will be a lot quicker in cases where the
     * chart itself hasn't changed (for example, when another frame is moved
     * to reveal the panel).  WARNING: If you set the {@code useBuffer}
     * flag to false, note that the mouse zooming rectangle will (in that case)
     * be drawn using XOR, and there is a SEVERE performance problem with that
     * on JRE6 on Windows.
     *
     * @param chart  the chart.
     * @param useBuffer  a flag controlling whether or not an off-screen buffer
     *                   is used (read the warning above before setting this
     *                   to {@code false}).
     */
    public ChartPanel(JFreeChart chart, boolean useBuffer) {

        this(chart, DEFAULT_WIDTH, DEFAULT_HEIGHT, DEFAULT_MINIMUM_DRAW_WIDTH,
                DEFAULT_MINIMUM_DRAW_HEIGHT, DEFAULT_MAXIMUM_DRAW_WIDTH,
                DEFAULT_MAXIMUM_DRAW_HEIGHT, useBuffer,
                true,  // properties
                true,  // save
                true,  // print
                true,  // zoom
                true   // tooltips
                );

    }

    /**
     * Constructs a JFreeChart panel.
     *
     * @param chart  the chart.
     * @param properties  a flag indicating whether or not the chart property
     *                    editor should be available via the popup menu.
     * @param save  a flag indicating whether or not save options should be
     *              available via the popup menu.
     * @param print  a flag indicating whether or not the print option
     *               should be available via the popup menu.
     * @param zoom  a flag indicating whether or not zoom options should
     *              be added to the popup menu.
     * @param tooltips  a flag indicating whether or not tooltips should be
     *                  enabled for the chart.
     */
    public ChartPanel(JFreeChart chart, boolean properties, boolean save,
            boolean print, boolean zoom, boolean tooltips) {

        this(chart, DEFAULT_WIDTH, DEFAULT_HEIGHT,
             DEFAULT_MINIMUM_DRAW_WIDTH, DEFAULT_MINIMUM_DRAW_HEIGHT,
             DEFAULT_MAXIMUM_DRAW_WIDTH, DEFAULT_MAXIMUM_DRAW_HEIGHT,
             DEFAULT_BUFFER_USED, properties, save, print, zoom, tooltips);

    }

    /**
     * Constructs a JFreeChart panel.
     *
     * @param chart  the chart.
     * @param width  the preferred width of the panel.
     * @param height  the preferred height of the panel.
     * @param minimumDrawWidth  the minimum drawing width.
     * @param minimumDrawHeight  the minimum drawing height.
     * @param maximumDrawWidth  the maximum drawing width.
     * @param maximumDrawHeight  the maximum drawing height.
     * @param useBuffer  a flag that indicates whether to use the off-screen
     *                   buffer to improve performance (at the expense of
     *                   memory).
     * @param properties  a flag indicating whether or not the chart property
     *                    editor should be available via the popup menu.
     * @param save  a flag indicating whether or not save options should be
     *              available via the popup menu.
     * @param print  a flag indicating whether or not the print option
     *               should be available via the popup menu.
     * @param zoom  a flag indicating whether or not zoom options should be
     *              added to the popup menu.
     * @param tooltips  a flag indicating whether or not tooltips should be
     *                  enabled for the chart.
     */
    public ChartPanel(JFreeChart chart, int width, int height,
            int minimumDrawWidth, int minimumDrawHeight, int maximumDrawWidth,
            int maximumDrawHeight, boolean useBuffer, boolean properties,
            boolean save, boolean print, boolean zoom, boolean tooltips) {

        this(chart, width, height, minimumDrawWidth, minimumDrawHeight,
                maximumDrawWidth, maximumDrawHeight, useBuffer, properties,
                true, save, print, zoom, tooltips);
    }

    /**
     * Constructs a JFreeChart panel.
     *
     * @param chart  the chart.
     * @param width  the preferred width of the panel.
     * @param height  the preferred height of the panel.
     * @param minimumDrawWidth  the minimum drawing width.
     * @param minimumDrawHeight  the minimum drawing height.
     * @param maximumDrawWidth  the maximum drawing width.
     * @param maximumDrawHeight  the maximum drawing height.
     * @param useBuffer  a flag that indicates whether to use the off-screen
     *                   buffer to improve performance (at the expense of
     *                   memory).
     * @param properties  a flag indicating whether or not the chart property
     *                    editor should be available via the popup menu.
     * @param copy  a flag indicating whether or not a copy option should be
     *              available via the popup menu.
     * @param save  a flag indicating whether or not save options should be
     *              available via the popup menu.
     * @param print  a flag indicating whether or not the print option
     *               should be available via the popup menu.
     * @param zoom  a flag indicating whether or not zoom options should be
     *              added to the popup menu.
     * @param tooltips  a flag indicating whether or not tooltips should be
     *                  enabled for the chart.
     */
    public ChartPanel(JFreeChart chart, int width, int height,
           int minimumDrawWidth, int minimumDrawHeight, int maximumDrawWidth,
           int maximumDrawHeight, boolean useBuffer, boolean properties,
           boolean copy, boolean save, boolean print, boolean zoom,
           boolean tooltips) {

        setChart(chart);
        this.chartMouseListeners = new EventListenerList();
        this.info = new ChartRenderingInfo();
        setPreferredSize(new Dimension(width, height));
        this.useBuffer = useBuffer;
        this.refreshBuffer = false;
        this.minimumDrawWidth = minimumDrawWidth;
        this.minimumDrawHeight = minimumDrawHeight;
        this.maximumDrawWidth = maximumDrawWidth;
        this.maximumDrawHeight = maximumDrawHeight;
        this.zoomTriggerDistance = DEFAULT_ZOOM_TRIGGER_DISTANCE;

        // set up popup menu...
        this.popup = null;
        if (properties || copy || save || print || zoom) {
            this.popup = createPopupMenu(properties, copy, save, print, zoom);
        }

        enableEvents(AWTEvent.MOUSE_EVENT_MASK);
        enableEvents(AWTEvent.MOUSE_MOTION_EVENT_MASK);
        setDisplayToolTips(tooltips);
        addMouseListener(this);
        addMouseMotionListener(this);

        this.defaultDirectoryForSaveAs = null;
        this.enforceFileExtensions = true;

        // initialize ChartPanel-specific tool tip delays with
        // values the from ToolTipManager.sharedInstance()
        ToolTipManager ttm = ToolTipManager.sharedInstance();
        this.ownToolTipInitialDelay = ttm.getInitialDelay();
        this.ownToolTipDismissDelay = ttm.getDismissDelay();
        this.ownToolTipReshowDelay = ttm.getReshowDelay();

        this.zoomAroundAnchor = false;
        this.zoomOutlinePaint = Color.BLUE;
        this.zoomFillPaint = new Color(0, 0, 255, 63);

        this.moveChartEntityFillPaint = new Color(0, 0, 0, 63);

        this.panMask = InputEvent.CTRL_MASK;
        // for MacOSX we can't use the CTRL key for mouse drags, see:
        // http://developer.apple.com/qa/qa2004/qa1362.html
        String osName = System.getProperty("os.name").toLowerCase();
        if (osName.startsWith("mac os x")) {
            this.panMask = InputEvent.ALT_MASK;
        }

        this.overlays = new ArrayList<>();
    }

    /**
     * Returns the chart contained in the panel.
     *
     * @return The chart (possibly {@code null}).
     */
    public JFreeChart getChart() {
        return this.chart;
    }

    /**
     * Sets the chart that is displayed in the panel.
     *
     * @param chart  the chart ({@code null} permitted).
     */
    public void setChart(JFreeChart chart) {

        // stop listening for changes to the existing chart
        if (this.chart != null) {
            this.chart.removeChangeListener(this);
            this.chart.removeProgressListener(this);
        }

        // add the new chart
        this.chart = chart;
        if (chart != null) {
            this.chart.addChangeListener(this);
            this.chart.addProgressListener(this);
            Plot plot = chart.getPlot();
            this.domainZoomable = false;
            this.rangeZoomable = false;
            if (plot instanceof Zoomable) {
                Zoomable z = (Zoomable) plot;
                this.domainZoomable = z.isDomainZoomable();
                this.rangeZoomable = z.isRangeZoomable();
                this.orientation = z.getOrientation();
            }
        }
        else {
            this.domainZoomable = false;
            this.rangeZoomable = false;
        }
        if (this.useBuffer) {
            this.refreshBuffer = true;
        }
        repaint();

    }

    /**
     * Returns the minimum drawing width for charts.
     * <P>
     * If the width available on the panel is less than this, then the chart is
     * drawn at the minimum width then scaled down to fit.
     *
     * @return The minimum drawing width.
     */
    public int getMinimumDrawWidth() {
        return this.minimumDrawWidth;
    }

    /**
     * Sets the minimum drawing width for the chart on this panel.
     * <P>
     * At the time the chart is drawn on the panel, if the available width is
     * less than this amount, the chart will be drawn using the minimum width
     * then scaled down to fit the available space.
     *
     * @param width  The width.
     */
    public void setMinimumDrawWidth(int width) {
        this.minimumDrawWidth = width;
    }

    /**
     * Returns the maximum drawing width for charts.
     * <P>
     * If the width available on the panel is greater than this, then the chart
     * is drawn at the maximum width then scaled up to fit.
     *
     * @return The maximum drawing width.
     */
    public int getMaximumDrawWidth() {
        return this.maximumDrawWidth;
    }

    /**
     * Sets the maximum drawing width for the chart on this panel.
     * <P>
     * At the time the chart is drawn on the panel, if the available width is
     * greater than this amount, the chart will be drawn using the maximum
     * width then scaled up to fit the available space.
     *
     * @param width  The width.
     */
    public void setMaximumDrawWidth(int width) {
        this.maximumDrawWidth = width;
    }

    /**
     * Returns the minimum drawing height for charts.
     * <P>
     * If the height available on the panel is less than this, then the chart
     * is drawn at the minimum height then scaled down to fit.
     *
     * @return The minimum drawing height.
     */
    public int getMinimumDrawHeight() {
        return this.minimumDrawHeight;
    }

    /**
     * Sets the minimum drawing height for the chart on this panel.
     * <P>
     * At the time the chart is drawn on the panel, if the available height is
     * less than this amount, the chart will be drawn using the minimum height
     * then scaled down to fit the available space.
     *
     * @param height  The height.
     */
    public void setMinimumDrawHeight(int height) {
        this.minimumDrawHeight = height;
    }

    /**
     * Returns the maximum drawing height for charts.
     * <P>
     * If the height available on the panel is greater than this, then the
     * chart is drawn at the maximum height then scaled up to fit.
     *
     * @return The maximum drawing height.
     */
    public int getMaximumDrawHeight() {
        return this.maximumDrawHeight;
    }

    /**
     * Sets the maximum drawing height for the chart on this panel.
     * <P>
     * At the time the chart is drawn on the panel, if the available height is
     * greater than this amount, the chart will be drawn using the maximum
     * height then scaled up to fit the available space.
     *
     * @param height  The height.
     */
    public void setMaximumDrawHeight(int height) {
        this.maximumDrawHeight = height;
    }

    /**
     * Returns the X scale factor for the chart.  This will be 1.0 if no
     * scaling has been used.
     *
     * @return The scale factor.
     */
    public double getScaleX() {
        return this.scaleX;
    }

    /**
     * Returns the Y scale factory for the chart.  This will be 1.0 if no
     * scaling has been used.
     *
     * @return The scale factor.
     */
    public double getScaleY() {
        return this.scaleY;
    }

    /**
     * Returns the anchor point.
     *
     * @return The anchor point (possibly {@code null}).
     */
    public Point2D getAnchor() {
        return this.anchor;
    }

    /**
     * Sets the anchor point.  This method is provided for the use of
     * subclasses, not end users.
     *
     * @param anchor  the anchor point ({@code null} permitted).
     */
    protected void setAnchor(Point2D anchor) {
        this.anchor = anchor;
    }

    /**
     * Returns the popup menu.
     *
     * @return The popup menu.
     */
    public JPopupMenu getPopupMenu() {
        return this.popup;
    }

    /**
     * Sets the popup menu for the panel.
     *
     * @param popup  the popup menu ({@code null} permitted).
     */
    public void setPopupMenu(JPopupMenu popup) {
        this.popup = popup;
    }

    /**
     * Returns the chart rendering info from the most recent chart redraw.
     *
     * @return The chart rendering info.
     */
    public ChartRenderingInfo getChartRenderingInfo() {
        return this.info;
    }

    /**
     * A convenience method that switches on mouse-based zooming.
     *
     * @param flag  {@code true} enables zooming and rectangle fill on
     *              zoom.
     */
    public void setMouseZoomable(boolean flag) {
        setMouseZoomable(flag, true);
    }

    /**
     * A convenience method that switches on mouse-based zooming.
     *
     * @param flag  {@code true} if zooming enabled
     * @param fillRectangle  {@code true} if zoom rectangle is filled,
     *                       false if rectangle is shown as outline only.
     */
    public void setMouseZoomable(boolean flag, boolean fillRectangle) {
        setDomainZoomable(flag);
        setRangeZoomable(flag);
        setFillZoomRectangle(fillRectangle);
    }

    /**
     * Returns the flag that determines whether or not zooming is enabled for
     * the domain axis.
     *
     * @return A boolean.
     */
    public boolean isDomainZoomable() {
        return this.domainZoomable;
    }

    /**
     * Sets the flag that controls whether or not zooming is enabled for the
     * domain axis.  A check is made to ensure that the current plot supports
     * zooming for the domain values.
     *
     * @param flag  {@code true} enables zooming if possible.
     */
    public void setDomainZoomable(boolean flag) {
        if (flag) {
            Plot plot = this.chart.getPlot();
            if (plot instanceof Zoomable) {
                Zoomable z = (Zoomable) plot;
                this.domainZoomable = flag && (z.isDomainZoomable());
            }
        }
        else {
            this.domainZoomable = false;
        }
    }

    /**
     * Returns the flag that determines whether or not zooming is enabled for
     * the range axis.
     *
     * @return A boolean.
     */
    public boolean isRangeZoomable() {
        return this.rangeZoomable;
    }

    /**
     * A flag that controls mouse-based zooming on the vertical axis.
     *
     * @param flag  {@code true} enables zooming.
     */
    public void setRangeZoomable(boolean flag) {
        if (flag) {
            Plot plot = this.chart.getPlot();
            if (plot instanceof Zoomable) {
                Zoomable z = (Zoomable) plot;
                this.rangeZoomable = flag && (z.isRangeZoomable());
            }
        }
        else {
            this.rangeZoomable = false;
        }
    }

    /**
     * Returns the flag that controls whether or not the zoom rectangle is
     * filled when drawn.
     *
     * @return A boolean.
     */
    public boolean getFillZoomRectangle() {
        return this.fillZoomRectangle;
    }

    /**
     * A flag that controls how the zoom rectangle is drawn.
     *
     * @param flag  {@code true} instructs to fill the rectangle on
     *              zoom, otherwise it will be outlined.
     */
    public void setFillZoomRectangle(boolean flag) {
        this.fillZoomRectangle = flag;
    }

    /**
     * Returns the zoom trigger distance.  This controls how far the mouse must
     * move before a zoom action is triggered.
     *
     * @return The distance (in Java2D units).
     */
    public int getZoomTriggerDistance() {
        return this.zoomTriggerDistance;
    }

    /**
     * Sets the zoom trigger distance.  This controls how far the mouse must
     * move before a zoom action is triggered.
     *
     * @param distance  the distance (in Java2D units).
     */
    public void setZoomTriggerDistance(int distance) {
        this.zoomTriggerDistance = distance;
    }

    /**
     * Returns the flag that controls whether or not a horizontal axis trace
     * line is drawn over the plot area at the current mouse location.
     *
     * @return A boolean.
     */
    public boolean getHorizontalAxisTrace() {
        return this.horizontalAxisTrace;
    }

    /**
     * A flag that controls trace lines on the horizontal axis.
     *
     * @param flag  {@code true} enables trace lines for the mouse
     *      pointer on the horizontal axis.
     */
    public void setHorizontalAxisTrace(boolean flag) {
        this.horizontalAxisTrace = flag;
    }

    /**
     * Returns the horizontal trace line.
     *
     * @return The horizontal trace line (possibly {@code null}).
     */
    protected Line2D getHorizontalTraceLine() {
        return this.horizontalTraceLine;
    }

    /**
     * Sets the horizontal trace line.
     *
     * @param line  the line ({@code null} permitted).
     */
    protected void setHorizontalTraceLine(Line2D line) {
        this.horizontalTraceLine = line;
    }

    /**
     * Returns the flag that controls whether or not a vertical axis trace
     * line is drawn over the plot area at the current mouse location.
     *
     * @return A boolean.
     */
    public boolean getVerticalAxisTrace() {
        return this.verticalAxisTrace;
    }

    /**
     * A flag that controls trace lines on the vertical axis.
     *
     * @param flag  {@code true} enables trace lines for the mouse
     *              pointer on the vertical axis.
     */
    public void setVerticalAxisTrace(boolean flag) {
        this.verticalAxisTrace = flag;
    }

    /**
     * Returns the vertical trace line.
     *
     * @return The vertical trace line (possibly {@code null}).
     */
    protected Line2D getVerticalTraceLine() {
        return this.verticalTraceLine;
    }

    /**
     * Sets the vertical trace line.
     *
     * @param line  the line ({@code null} permitted).
     */
    protected void setVerticalTraceLine(Line2D line) {
        this.verticalTraceLine = line;
    }

    /**
     * Returns the default directory for the "save as" option.
     *
     * @return The default directory (possibly {@code null}).
     */
    public File getDefaultDirectoryForSaveAs() {
        return this.defaultDirectoryForSaveAs;
    }

    /**
     * Sets the default directory for the "save as" option.  If you set this
     * to {@code null}, the user's default directory will be used.
     *
     * @param directory  the directory ({@code null} permitted).
     */
    public void setDefaultDirectoryForSaveAs(File directory) {
        if (directory != null) {
            if (!directory.isDirectory()) {
                throw new IllegalArgumentException(
                        "The 'directory' argument is not a directory.");
            }
        }
        this.defaultDirectoryForSaveAs = directory;
    }

    /**
     * Returns {@code true} if file extensions should be enforced, and
     * {@code false} otherwise.
     *
     * @return The flag.
     *
     * @see #setEnforceFileExtensions(boolean)
     */
    public boolean isEnforceFileExtensions() {
        return this.enforceFileExtensions;
    }

    /**
     * Sets a flag that controls whether or not file extensions are enforced.
     *
     * @param enforce  the new flag value.
     *
     * @see #isEnforceFileExtensions()
     */
    public void setEnforceFileExtensions(boolean enforce) {
        this.enforceFileExtensions = enforce;
    }

    public void setMoveChartEntityPredicate(
            Predicate<MouseEvent> moveChartEntityPredicate) {
        this.moveChartEntityPredicate = moveChartEntityPredicate;
    }

    public Paint getMoveChartEntityFillPaint() {
        return moveChartEntityFillPaint;
    }
    
    public void setMoveChartEntityFillPaint(Paint moveChartEntityFillPaint) {
        this.moveChartEntityFillPaint = moveChartEntityFillPaint;
    }
    
    
    /**
     * Returns the flag that controls whether or not zoom operations are
     * centered around the current anchor point.
     *
     * @return A boolean.
     *
     * @see #setZoomAroundAnchor(boolean)
     */
    public boolean getZoomAroundAnchor() {
        return this.zoomAroundAnchor;
    }

    /**
     * Sets the flag that controls whether or not zoom operations are
     * centered around the current anchor point.
     *
     * @param zoomAroundAnchor  the new flag value.
     *
     * @see #getZoomAroundAnchor()
     */
    public void setZoomAroundAnchor(boolean zoomAroundAnchor) {
        this.zoomAroundAnchor = zoomAroundAnchor;
    }

    /**
     * Returns the zoom rectangle fill paint.
     *
     * @return The zoom rectangle fill paint (never {@code null}).
     *
     * @see #setZoomFillPaint(java.awt.Paint)
     * @see #setFillZoomRectangle(boolean)
     */
    public Paint getZoomFillPaint() {
        return this.zoomFillPaint;
    }

    /**
     * Sets the zoom rectangle fill paint.
     *
     * @param paint  the paint ({@code null} not permitted).
     *
     * @see #getZoomFillPaint()
     * @see #getFillZoomRectangle()
     */
    public void setZoomFillPaint(Paint paint) {
        Args.nullNotPermitted(paint, "paint");
        this.zoomFillPaint = paint;
    }

    /**
     * Returns the zoom rectangle outline paint.
     *
     * @return The zoom rectangle outline paint (never {@code null}).
     *
     * @see #setZoomOutlinePaint(java.awt.Paint)
     * @see #setFillZoomRectangle(boolean)
     */
    public Paint getZoomOutlinePaint() {
        return this.zoomOutlinePaint;
    }

    /**
     * Sets the zoom rectangle outline paint.
     *
     * @param paint  the paint ({@code null} not permitted).
     *
     * @see #getZoomOutlinePaint()
     * @see #getFillZoomRectangle()
     */
    public void setZoomOutlinePaint(Paint paint) {
        this.zoomOutlinePaint = paint;
    }

    /**
     * The mouse wheel handler.
     */
    private MouseWheelHandler mouseWheelHandler;

    /**
     * Returns {@code true} if the mouse wheel handler is enabled, and
     * {@code false} otherwise.
     *
     * @return A boolean.
     */
    public boolean isMouseWheelEnabled() {
        return this.mouseWheelHandler != null;
    }

    /**
     * Enables or disables mouse wheel support for the panel.
     *
     * @param flag  a boolean.
     */
    public void setMouseWheelEnabled(boolean flag) {
        if (flag && this.mouseWheelHandler == null) {
            this.mouseWheelHandler = new MouseWheelHandler(this);
        }
        else if (!flag && this.mouseWheelHandler != null) {
            this.removeMouseWheelListener(this.mouseWheelHandler);
            this.mouseWheelHandler = null;
        } 
    }

    /**
     * Add an overlay to the panel.
     *
     * @param overlay  the overlay ({@code null} not permitted).
     */
    public void addOverlay(Overlay overlay) {
        Args.nullNotPermitted(overlay, "overlay");
        this.overlays.add(overlay);
        overlay.addChangeListener(this);
        repaint();
    }

    /**
     * Removes an overlay from the panel.
     *
     * @param overlay  the overlay to remove ({@code null} not permitted).
     */
    public void removeOverlay(Overlay overlay) {
        Args.nullNotPermitted(overlay, "overlay");
        boolean removed = this.overlays.remove(overlay);
        if (removed) {
            overlay.removeChangeListener(this);
            repaint();
        }
    }

    /**
     * Handles a change to an overlay by repainting the panel.
     *
     * @param event  the event.
     */
    @Override
    public void overlayChanged(OverlayChangeEvent event) {
        repaint();
    }

    /**
     * Switches the display of tooltips for the panel on or off.  Note that
     * tooltips can only be displayed if the chart has been configured to
     * generate tooltip items.
     *
     * @param flag  {@code true} to enable tooltips, {@code false} to
     *              disable tooltips.
     */
    public void setDisplayToolTips(boolean flag) {
        if (flag) {
            ToolTipManager.sharedInstance().registerComponent(this);
        }
        else {
            ToolTipManager.sharedInstance().unregisterComponent(this);
        }
    }

    /**
     * Returns a string for the tooltip.
     *
     * @param e  the mouse event.
     *
     * @return A tool tip or {@code null} if no tooltip is available.
     */
    @Override
    public String getToolTipText(MouseEvent e) {
        String result = null;
        if (this.info != null) {
            EntityCollection entities = this.info.getEntityCollection();
            if (entities != null) {
                Insets insets = getInsets();
                ChartEntity entity = entities.getEntity(
                        (int) ((e.getX() - insets.left) / this.scaleX),
                        (int) ((e.getY() - insets.top) / this.scaleY));
                if (entity != null) {
                    result = entity.getToolTipText();
                }
            }
        }
        return result;
    }

    /**
     * Translates a Java2D point on the chart to a screen location.
     *
     * @param java2DPoint  the Java2D point.
     *
     * @return The screen location.
     */
    public Point translateJava2DToScreen(Point2D java2DPoint) {
        Insets insets = getInsets();
        int x = (int) (java2DPoint.getX() * this.scaleX + insets.left);
        int y = (int) (java2DPoint.getY() * this.scaleY + insets.top);
        return new Point(x, y);
    }

    /**
     * Translates a panel (component) location to a Java2D point.
     *
     * @param screenPoint  the screen location ({@code null} not
     *                     permitted).
     *
     * @return The Java2D coordinates.
     */
    public Point2D translateScreenToJava2D(Point screenPoint) {
        Insets insets = getInsets();
        double x = (screenPoint.getX() - insets.left) / this.scaleX;
        double y = (screenPoint.getY() - insets.top) / this.scaleY;
        return new Point2D.Double(x, y);
    }

    /**
     * Applies any scaling that is in effect for the chart drawing to the
     * given rectangle.
     *
     * @param rect  the rectangle ({@code null} not permitted).
     *
     * @return A new scaled rectangle.
     */
    public Rectangle2D scale(Rectangle2D rect) {
        Insets insets = getInsets();
        double x = rect.getX() * getScaleX() + insets.left;
        double y = rect.getY() * getScaleY() + insets.top;
        double w = rect.getWidth() * getScaleX();
        double h = rect.getHeight() * getScaleY();
        return new Rectangle2D.Double(x, y, w, h);
    }

    /**
     * Returns the chart entity at a given point.
     * <P>
     * This method will return null if there is (a) no entity at the given
     * point, or (b) no entity collection has been generated.
     *
     * @param viewX  the x-coordinate.
     * @param viewY  the y-coordinate.
     *
     * @return The chart entity (possibly {@code null}).
     */
    public ChartEntity getEntityForPoint(int viewX, int viewY) {

        ChartEntity result = null;
        if (this.info != null) {
            Insets insets = getInsets();
            double x = (viewX - insets.left) / this.scaleX;
            double y = (viewY - insets.top) / this.scaleY;
            EntityCollection entities = this.info.getEntityCollection();
            result = entities != null ? entities.getEntity(x, y) : null;
        }
        return result;

    }

    /**
     * Returns the flag that controls whether or not the offscreen buffer
     * needs to be refreshed.
     *
     * @return A boolean.
     */
    public boolean getRefreshBuffer() {
        return this.refreshBuffer;
    }

    /**
     * Sets the refresh buffer flag.  This flag is used to avoid unnecessary
     * redrawing of the chart when the offscreen image buffer is used.
     *
     * @param flag  {@code true} indicates that the buffer should be
     *              refreshed.
     */
    public void setRefreshBuffer(boolean flag) {
        this.refreshBuffer = flag;
    }

    /**
     * Paints the component by drawing the chart to fill the entire component,
     * but allowing for the insets (which will be non-zero if a border has been
     * set for this component).  To increase performance (at the expense of
     * memory), an off-screen buffer image can be used.
     *
     * @param g  the graphics device for drawing on.
     */
    @Override
    public void paintComponent(Graphics g) {
        super.paintComponent(g);
        if (this.chart == null) {
            return;
        }
        Graphics2D g2 = (Graphics2D) g.create();
        
        // first determine the size of the chart rendering area...
        Dimension size = getSize();
        Insets insets = getInsets();
        final int availableWidth = size.width - insets.left - insets.right; 
        final int availableHeight = size.height - insets.top - insets.bottom;

        // work out if scaling is required...
        boolean scale = false;
        int drawWidth = availableWidth;
        int drawHeight = availableHeight;
        this.scaleX = 1.0;
        this.scaleY = 1.0;

        if (drawWidth < this.minimumDrawWidth) {
            this.scaleX = (double) drawWidth / (double) this.minimumDrawWidth;
            drawWidth = this.minimumDrawWidth;
            scale = true;
        }
        else if (drawWidth > this.maximumDrawWidth) {
            this.scaleX = (double) drawWidth / (double) this.maximumDrawWidth;
            drawWidth = this.maximumDrawWidth;
            scale = true;
        }

        if (drawHeight < this.minimumDrawHeight) {
            this.scaleY = (double) drawHeight / (double) this.minimumDrawHeight;
            drawHeight = this.minimumDrawHeight;
            scale = true;
        }
        else if (drawHeight > this.maximumDrawHeight) {
            this.scaleY = (double) drawHeight / (double) this.maximumDrawHeight;
            drawHeight = this.maximumDrawHeight;
            scale = true;
        }

        Dimension chartSize = new Dimension(drawWidth, drawHeight);

        // are we using the chart buffer?
        if (this.useBuffer) {

            // for better rendering on the HiDPI monitors upscaling the buffer to the "native" resolution
            // instead of using logical one provided by Swing
            final AffineTransform globalTransform = ((Graphics2D) g).getTransform();
            final double globalScaleX = globalTransform.getScaleX();
            final double globalScaleY = globalTransform.getScaleY();

            final Dimension bufferSize = new Dimension(
                    (int) Math.ceil(availableWidth * globalScaleX),
                    (int) Math.ceil(availableHeight * globalScaleY));

            this.chartBuffer = paintChartToBuffer(g2, bufferSize, chartSize, anchor, info);

            // zap the buffer onto the panel...
            g2.drawImage(this.chartBuffer, insets.left, insets.top, availableWidth, availableHeight, this);
            g2.addRenderingHints(this.chart.getRenderingHints()); // bug#187

        } else { // redrawing the chart every time...
            AffineTransform saved = g2.getTransform();
            g2.translate(insets.left, insets.top);
            if (scale) {
                AffineTransform st = AffineTransform.getScaleInstance(
                        this.scaleX, this.scaleY);
                g2.transform(st);
            }
            this.chart.draw(g2, new Rectangle(chartSize), this.anchor, this.info);
            g2.setTransform(saved);

        }

        for (Overlay overlay : this.overlays) {
            overlay.paintOverlay(g2, this);
        }

        // redraw the zoom rectangle (if present) - if useBuffer is false,
        // we use XOR so we can XOR the rectangle away again without redrawing
        // the chart
        drawZoomRectangle(g2, !this.useBuffer);
        drawMovableChartEntity(g2, !this.useBuffer);

        g2.dispose();

        this.anchor = null;
        this.verticalTraceLine = null;
        this.horizontalTraceLine = null;
    }

    /**
     * Paints the chart to fill the entire off-screen buffer image.
     * 
     * @param g2         the graphics context to create an off-screen buffer
     *                   image.
     * @param bufferSize the required off-screen buffer image size.
     * @param chartSize  the size with which the chart should be drawn (apply
     *                   scaling if not equal to {@code bufferSize}).
     * @param anchor     the anchor point (in Java2D space) for the chart
     *                   ({@code null} permitted).
     * @param info       records info about the drawing ({@code null} means
     *                   collect no info).
     * @return the off-screen buffer image to draw onto the panel.
     */
    protected BufferedImage paintChartToBuffer(Graphics2D g2, Dimension bufferSize,
            Dimension chartSize, Point2D anchor, ChartRenderingInfo info) {
        final BufferedImage buffer;
        if ((this.chartBuffer == null)
                || (this.chartBuffer.getWidth() != bufferSize.width)
                || (this.chartBuffer.getHeight() != bufferSize.height)) {
            GraphicsConfiguration gc = g2.getDeviceConfiguration();

            buffer = gc.createCompatibleImage(bufferSize.width,
                    bufferSize.height, Transparency.TRANSLUCENT);

            this.refreshBuffer = true;
        } else {
            buffer = this.chartBuffer;
        }
        
        
        // do we need to redraw the buffer?
        if (this.refreshBuffer) {

            this.refreshBuffer = false; // clear the flag

            Graphics2D bufferG2 = buffer.createGraphics();
            if (!bufferSize.equals(chartSize)) {
                // Scale the chart to fit the buffer
                bufferG2.scale(
                        bufferSize.getWidth() / chartSize.getWidth(),
                        bufferSize.getHeight() / chartSize.getHeight());
            }
            Rectangle chartArea = new Rectangle(chartSize);

            // make the background of the buffer clear and transparent
            Composite savedComposite = bufferG2.getComposite();
            bufferG2.setComposite(AlphaComposite.getInstance(AlphaComposite.CLEAR, 0.0f));
            bufferG2.fill(chartArea);
            bufferG2.setComposite(savedComposite);
            
            this.chart.draw(bufferG2, chartArea, this.anchor, this.info);
            bufferG2.dispose();
        }
        
        return buffer;
    }

    /**
     * Receives notification of changes to the chart, and redraws the chart.
     *
     * @param event  details of the chart change event.
     */
    @Override
    public void chartChanged(ChartChangeEvent event) {
        this.refreshBuffer = true;
        Plot plot = this.chart.getPlot();
        if (plot instanceof Zoomable) {
            Zoomable z = (Zoomable) plot;
            this.orientation = z.getOrientation();
        }
        repaint();
    }

    /**
     * Receives notification of a chart progress event.
     *
     * @param event  the event.
     */
    @Override
    public void chartProgress(ChartProgressEvent event) {
        // does nothing - override if necessary
    }

    /**
     * Handles action events generated by the popup menu.
     *
     * @param event  the event.
     */
    @Override
    public void actionPerformed(ActionEvent event) {

        String command = event.getActionCommand();

        // many of the zoom methods need a screen location - all we have is
        // the zoomPoint, but it might be null.  Here we grab the x and y
        // coordinates, or use defaults...
        double screenX = -1.0;
        double screenY = -1.0;
        if (this.zoomPoint != null) {
            screenX = this.zoomPoint.getX();
            screenY = this.zoomPoint.getY();
        }

        if (command.equals(PROPERTIES_COMMAND)) {
            doEditChartProperties();
        }
        else if (command.equals(COPY_COMMAND)) {
            doCopy();
        }
        else if (command.equals(SAVE_AS_PNG_COMMAND)) {
            try {
                doSaveAs();
            }
            catch (IOException e) {
                JOptionPane.showMessageDialog(this, "I/O error occurred.",
                        localizationResources.getString("Save_as_PNG"),
                        JOptionPane.WARNING_MESSAGE);
            }
        }
        else if (command.equals(SAVE_AS_SVG_COMMAND)) {
            try {
                saveAsSVG(null);
            } catch (IOException e) {
                JOptionPane.showMessageDialog(this, "I/O error occurred.",
                        localizationResources.getString("Save_as_SVG"),
                        JOptionPane.WARNING_MESSAGE);
            }
        }
        else if (command.equals(SAVE_AS_PDF_COMMAND)) {
            saveAsPDF(null);
        }
        else if (command.equals(PRINT_COMMAND)) {
            createChartPrintJob();
        }
        else if (command.equals(ZOOM_IN_BOTH_COMMAND)) {
            zoomInBoth(screenX, screenY);
        }
        else if (command.equals(ZOOM_IN_DOMAIN_COMMAND)) {
            zoomInDomain(screenX, screenY);
        }
        else if (command.equals(ZOOM_IN_RANGE_COMMAND)) {
            zoomInRange(screenX, screenY);
        }
        else if (command.equals(ZOOM_OUT_BOTH_COMMAND)) {
            zoomOutBoth(screenX, screenY);
        }
        else if (command.equals(ZOOM_OUT_DOMAIN_COMMAND)) {
            zoomOutDomain(screenX, screenY);
        }
        else if (command.equals(ZOOM_OUT_RANGE_COMMAND)) {
            zoomOutRange(screenX, screenY);
        }
        else if (command.equals(ZOOM_RESET_BOTH_COMMAND)) {
            restoreAutoBounds();
        }
        else if (command.equals(ZOOM_RESET_DOMAIN_COMMAND)) {
            restoreAutoDomainBounds();
        }
        else if (command.equals(ZOOM_RESET_RANGE_COMMAND)) {
            restoreAutoRangeBounds();
        }

    }

    /**
     * Handles a 'mouse entered' event. This method changes the tooltip delays
     * of ToolTipManager.sharedInstance() to the possibly different values set
     * for this chart panel.
     *
     * @param e  the mouse event.
     */
    @Override
    public void mouseEntered(MouseEvent e) {
        if (!this.ownToolTipDelaysActive) {
            ToolTipManager ttm = ToolTipManager.sharedInstance();

            this.originalToolTipInitialDelay = ttm.getInitialDelay();
            ttm.setInitialDelay(this.ownToolTipInitialDelay);

            this.originalToolTipReshowDelay = ttm.getReshowDelay();
            ttm.setReshowDelay(this.ownToolTipReshowDelay);

            this.originalToolTipDismissDelay = ttm.getDismissDelay();
            ttm.setDismissDelay(this.ownToolTipDismissDelay);

            this.ownToolTipDelaysActive = true;
        }
    }

    /**
     * Handles a 'mouse exited' event. This method resets the tooltip delays of
     * ToolTipManager.sharedInstance() to their
     * original values in effect before mouseEntered()
     *
     * @param e  the mouse event.
     */
    @Override
    public void mouseExited(MouseEvent e) {
        if (this.ownToolTipDelaysActive) {
            // restore original tooltip dealys
            ToolTipManager ttm = ToolTipManager.sharedInstance();
            ttm.setInitialDelay(this.originalToolTipInitialDelay);
            ttm.setReshowDelay(this.originalToolTipReshowDelay);
            ttm.setDismissDelay(this.originalToolTipDismissDelay);
            this.ownToolTipDelaysActive = false;
        }
    }

    /**
     * Handles a 'mouse pressed' event.
     * <P>
     * This event is the popup trigger on Unix/Linux.  For Windows, the popup
     * trigger is the 'mouse released' event.
     *
     * @param e  The mouse event.
     */
    @Override
    public void mousePressed(MouseEvent e) {
        if (this.chart == null) {
            return;
        }
        Plot plot = this.chart.getPlot();
        int mods = e.getModifiers();
        if ((mods & this.panMask) == this.panMask) {
            // can we pan this plot?
            if (plot instanceof Pannable) {
                Pannable pannable = (Pannable) plot;
                if (pannable.isDomainPannable() || pannable.isRangePannable()) {
                    Rectangle2D screenDataArea = getScreenDataArea(e.getX(),
                            e.getY());
                    if (screenDataArea != null && screenDataArea.contains(
                            e.getPoint())) {
                        this.panW = screenDataArea.getWidth();
                        this.panH = screenDataArea.getHeight();
                        this.panLast = e.getPoint();
                        setCursor(Cursor.getPredefinedCursor(
                                Cursor.MOVE_CURSOR));
                    }
                }
                // the actual panning occurs later in the mouseDragged() 
                // method
            }
            return;
        }
        
        if (moveChartEntityPredicate.test(e)) {
            Insets insets = getInsets();
            int x = (int) ((e.getX() - insets.left) / this.scaleX);
            int y = (int) ((e.getY() - insets.top) / this.scaleY);

            ChartEntity entity = null;
            if (this.info != null) {
                EntityCollection entities = this.info.getEntityCollection();
                if (entities != null) {
                    entity = entities.getEntity(x, y);
                }
            }
            if (entity instanceof MovableChartEntity) {
                this.movableChartEntity = (MovableChartEntity) entity;
                this.moveChartEntityFrom = new Point(x, y);
                setCursor(Cursor.getPredefinedCursor(Cursor.MOVE_CURSOR));
                e.consume();
                return;
            }
        }
        
        if (this.zoomRectangle == null) {
            Rectangle2D screenDataArea = getScreenDataArea(e.getX(), e.getY());
            if (screenDataArea != null) {
                this.zoomPoint = getPointInRectangle(e.getX(), e.getY(),
                        screenDataArea);
            }
            else {
                this.zoomPoint = null;
            }
            if (e.isPopupTrigger()) {
                if (this.popup != null) {
                    displayPopupMenu(e.getX(), e.getY());
                }
            }
        }
    }

    /**
     * Returns a point based on (x, y) but constrained to be within the bounds
     * of the given rectangle.  This method could be moved to JCommon.
     *
     * @param x  the x-coordinate.
     * @param y  the y-coordinate.
     * @param area  the rectangle ({@code null} not permitted).
     *
     * @return A point within the rectangle.
     */
    private Point2D getPointInRectangle(int x, int y, Rectangle2D area) {
        double xx = Math.max(area.getMinX(), Math.min(x, area.getMaxX()));
        double yy = Math.max(area.getMinY(), Math.min(y, area.getMaxY()));
        return new Point2D.Double(xx, yy);
    }

    /**
     * Handles a 'mouse dragged' event.
     *
     * @param e  the mouse event.
     */
    @Override
    public void mouseDragged(MouseEvent e) {

        // if the popup menu has already been triggered, then ignore dragging...
        if (this.popup != null && this.popup.isShowing()) {
            return;
        }

        // handle panning if we have a start point
        if (this.panLast != null) {
            double dx = e.getX() - this.panLast.getX();
            double dy = e.getY() - this.panLast.getY();
            if (dx == 0.0 && dy == 0.0) {
                return;
            }
            double wPercent = -dx / this.panW;
            double hPercent = dy / this.panH;
            boolean old = this.chart.getPlot().isNotify();
            this.chart.getPlot().setNotify(false);
            Pannable p = (Pannable) this.chart.getPlot();
            if (p.getOrientation() == PlotOrientation.VERTICAL) {
                p.panDomainAxes(wPercent, this.info.getPlotInfo(),
                        this.panLast);
                p.panRangeAxes(hPercent, this.info.getPlotInfo(),
                        this.panLast);
            }
            else {
                p.panDomainAxes(hPercent, this.info.getPlotInfo(),
                        this.panLast);
                p.panRangeAxes(wPercent, this.info.getPlotInfo(),
                        this.panLast);
            }
            this.panLast = e.getPoint();
            this.chart.getPlot().setNotify(old);
            return;
        }

        if (this.movableChartEntity != null) {
            Graphics2D g2 = (Graphics2D) getGraphics();
            // Erase the previous movable chart entity (if any). We only need to
            // do this is we are using XOR mode, which we do when we're not
            // using the buffer (if there is a buffer, then at the end of this
            // method we just trigger a repaint)
            if (!this.useBuffer) {
                drawMovableChartEntity(g2, true);
            }

            Insets insets = getInsets();
            int x = (int) ((e.getX() - insets.left) / this.scaleX);
            int y = (int) ((e.getY() - insets.top) / this.scaleY);
            this.moveChartEntityTo = this.movableChartEntity
                    .tryMove(this.moveChartEntityFrom, new Point(x, y));

            setCursor(null == moveChartEntityTo ? INVALID_MOVE_CURSOR
                    : Cursor.getPredefinedCursor(Cursor.MOVE_CURSOR));

            // Draw the new movable chart entity...
            if (this.useBuffer) {
                repaint();
            } else {
                // with no buffer, we use XOR to draw the rectangle "over" the
                // chart...
                drawMovableChartEntity(g2, true);
            }
            g2.dispose();
            e.consume();
            return;
        }

        // if no initial zoom point was set, ignore dragging...
        if (this.zoomPoint == null) {
            return;
        }
        Graphics2D g2 = (Graphics2D) getGraphics();

        // erase the previous zoom rectangle (if any).  We only need to do
        // this is we are using XOR mode, which we do when we're not using
        // the buffer (if there is a buffer, then at the end of this method we
        // just trigger a repaint)
        if (!this.useBuffer) {
            drawZoomRectangle(g2, true);
        }

        boolean hZoom, vZoom;
        if (this.orientation == PlotOrientation.HORIZONTAL) {
            hZoom = this.rangeZoomable;
            vZoom = this.domainZoomable;
        }
        else {
            hZoom = this.domainZoomable;
            vZoom = this.rangeZoomable;
        }
        Rectangle2D scaledDataArea = getScreenDataArea(
                (int) this.zoomPoint.getX(), (int) this.zoomPoint.getY());
        if (hZoom && vZoom) {
            // selected rectangle shouldn't extend outside the data area...
            double xmax = Math.min(e.getX(), scaledDataArea.getMaxX());
            double ymax = Math.min(e.getY(), scaledDataArea.getMaxY());
            this.zoomRectangle = new Rectangle2D.Double(
                    this.zoomPoint.getX(), this.zoomPoint.getY(),
                    xmax - this.zoomPoint.getX(), ymax - this.zoomPoint.getY());
        }
        else if (hZoom) {
            double xmax = Math.min(e.getX(), scaledDataArea.getMaxX());
            this.zoomRectangle = new Rectangle2D.Double(
                    this.zoomPoint.getX(), scaledDataArea.getMinY(),
                    xmax - this.zoomPoint.getX(), scaledDataArea.getHeight());
        }
        else if (vZoom) {
            double ymax = Math.min(e.getY(), scaledDataArea.getMaxY());
            this.zoomRectangle = new Rectangle2D.Double(
                    scaledDataArea.getMinX(), this.zoomPoint.getY(),
                    scaledDataArea.getWidth(), ymax - this.zoomPoint.getY());
        }

        // Draw the new zoom rectangle...
        if (this.useBuffer) {
            repaint();
        }
        else {
            // with no buffer, we use XOR to draw the rectangle "over" the
            // chart...
            drawZoomRectangle(g2, true);
        }
        g2.dispose();

    }

    /**
     * Handles a 'mouse released' event.  On Windows, we need to check if this
     * is a popup trigger, but only if we haven't already been tracking a zoom
     * rectangle.
     *
     * @param e  information about the event.
     */
    @Override
    public void mouseReleased(MouseEvent e) {

        // if we've been panning, we need to reset now that the mouse is 
        // released...
        if (this.panLast != null) {
            this.panLast = null;
            setCursor(Cursor.getDefaultCursor());
        }

        else if (this.movableChartEntity != null) {
            Insets insets = getInsets();
            int x = (int) ((e.getX() - insets.left) / this.scaleX);
            int y = (int) ((e.getY() - insets.top) / this.scaleY);
            this.moveChartEntityTo = this.movableChartEntity
                    .tryMove(this.moveChartEntityFrom, new Point(x, y));

            if (null != this.moveChartEntityTo && !Objects
                    .equals(this.moveChartEntityFrom, this.moveChartEntityTo)) {
                this.movableChartEntity.move(this.moveChartEntityFrom,
                        this.moveChartEntityTo);
            }

            this.movableChartEntity = null;
            this.moveChartEntityFrom = null;
            this.moveChartEntityTo = null;
            setCursor(Cursor.getDefaultCursor());
        }

        else if (this.zoomRectangle != null) {
            boolean hZoom, vZoom;
            if (this.orientation == PlotOrientation.HORIZONTAL) {
                hZoom = this.rangeZoomable;
                vZoom = this.domainZoomable;
            }
            else {
                hZoom = this.domainZoomable;
                vZoom = this.rangeZoomable;
            }

            boolean zoomTrigger1 = hZoom && Math.abs(e.getX()
                - this.zoomPoint.getX()) >= this.zoomTriggerDistance;
            boolean zoomTrigger2 = vZoom && Math.abs(e.getY()
                - this.zoomPoint.getY()) >= this.zoomTriggerDistance;
            if (zoomTrigger1 || zoomTrigger2) {
                if ((hZoom && (e.getX() < this.zoomPoint.getX()))
                    || (vZoom && (e.getY() < this.zoomPoint.getY()))) {
                    restoreAutoBounds();
                }
                else {
                    double x, y, w, h;
                    Rectangle2D screenDataArea = getScreenDataArea(
                            (int) this.zoomPoint.getX(),
                            (int) this.zoomPoint.getY());
                    double maxX = screenDataArea.getMaxX();
                    double maxY = screenDataArea.getMaxY();
                    // for mouseReleased event, (horizontalZoom || verticalZoom)
                    // will be true, so we can just test for either being false;
                    // otherwise both are true
                    if (!vZoom) {
                        x = this.zoomPoint.getX();
                        y = screenDataArea.getMinY();
                        w = Math.min(this.zoomRectangle.getWidth(),
                                maxX - this.zoomPoint.getX());
                        h = screenDataArea.getHeight();
                    }
                    else if (!hZoom) {
                        x = screenDataArea.getMinX();
                        y = this.zoomPoint.getY();
                        w = screenDataArea.getWidth();
                        h = Math.min(this.zoomRectangle.getHeight(),
                                maxY - this.zoomPoint.getY());
                    }
                    else {
                        x = this.zoomPoint.getX();
                        y = this.zoomPoint.getY();
                        w = Math.min(this.zoomRectangle.getWidth(),
                                maxX - this.zoomPoint.getX());
                        h = Math.min(this.zoomRectangle.getHeight(),
                                maxY - this.zoomPoint.getY());
                    }
                    Rectangle2D zoomArea = new Rectangle2D.Double(x, y, w, h);
                    zoom(zoomArea);
                }
                this.zoomPoint = null;
                this.zoomRectangle = null;
            }
            else {
                // erase the zoom rectangle
                Graphics2D g2 = (Graphics2D) getGraphics();
                if (this.useBuffer) {
                    repaint();
                }
                else {
                    drawZoomRectangle(g2, true);
                }
                g2.dispose();
                this.zoomPoint = null;
                this.zoomRectangle = null;
            }

        }

        else if (e.isPopupTrigger()) {
            if (this.popup != null) {
                displayPopupMenu(e.getX(), e.getY());
            }
        }

    }

    /**
     * Receives notification of mouse clicks on the panel. These are
     * translated and passed on to any registered {@link ChartMouseListener}s.
     *
     * @param event  Information about the mouse event.
     */
    @Override
    public void mouseClicked(MouseEvent event) {

        Insets insets = getInsets();
        int x = (int) ((event.getX() - insets.left) / this.scaleX);
        int y = (int) ((event.getY() - insets.top) / this.scaleY);

        this.anchor = new Point2D.Double(x, y);
        if (this.chart == null) {
            return;
        }
        // new entity code...
        Object[] listeners = this.chartMouseListeners.getListeners(
                ChartMouseListener.class);
        if (listeners.length == 0) {
            return;
        }

        ChartEntity entity = null;
        if (this.info != null) {
            EntityCollection entities = this.info.getEntityCollection();
            if (entities != null) {
                entity = entities.getEntity(x, y);
            }
        }
        ChartMouseEvent chartEvent = new ChartMouseEvent(getChart(), event,
                entity);
        for (int i = listeners.length - 1; i >= 0; i -= 1) {
            ((ChartMouseListener) listeners[i]).chartMouseClicked(chartEvent);
        }

    }

    /**
     * Implementation of the MouseMotionListener's method.
     *
     * @param e  the event.
     */
    @Override
    public void mouseMoved(MouseEvent e) {
        Graphics2D g2 = (Graphics2D) getGraphics();
        if (this.horizontalAxisTrace) {
            drawHorizontalAxisTrace(g2, e.getX());
        }
        if (this.verticalAxisTrace) {
            drawVerticalAxisTrace(g2, e.getY());
        }
        g2.dispose();

        Object[] listeners = this.chartMouseListeners.getListeners(
                ChartMouseListener.class);
        if (listeners.length == 0) {
            return;
        }
        Insets insets = getInsets();
        int x = (int) ((e.getX() - insets.left) / this.scaleX);
        int y = (int) ((e.getY() - insets.top) / this.scaleY);

        ChartEntity entity = null;
        if (this.info != null) {
            EntityCollection entities = this.info.getEntityCollection();
            if (entities != null) {
                entity = entities.getEntity(x, y);
            }
        }

        // we can only generate events if the panel's chart is not null
        // (see bug report 1556951)
        if (this.chart != null) {
            ChartMouseEvent event = new ChartMouseEvent(getChart(), e, entity);
            for (int i = listeners.length - 1; i >= 0; i -= 1) {
                ((ChartMouseListener) listeners[i]).chartMouseMoved(event);
            }
        }

    }

    /**
     * Zooms in on an anchor point (specified in screen coordinate space).
     *
     * @param x  the x value (in screen coordinates).
     * @param y  the y value (in screen coordinates).
     */
    public void zoomInBoth(double x, double y) {
        Plot plot = this.chart.getPlot();
        if (plot == null) {
            return;
        }
        // here we tweak the notify flag on the plot so that only
        // one notification happens even though we update multiple
        // axes...
        boolean savedNotify = plot.isNotify();
        plot.setNotify(false);
        zoomInDomain(x, y);
        zoomInRange(x, y);
        plot.setNotify(savedNotify);
    }

    /**
     * Decreases the length of the domain axis, centered about the given
     * coordinate on the screen.  The length of the domain axis is reduced
     * by the value of {@link #getZoomInFactor()}.
     *
     * @param x  the x coordinate (in screen coordinates).
     * @param y  the y-coordinate (in screen coordinates).
     */
    public void zoomInDomain(double x, double y) {
        Plot plot = this.chart.getPlot();
        if (plot instanceof Zoomable) {
            // here we tweak the notify flag on the plot so that only
            // one notification happens even though we update multiple
            // axes...
            boolean savedNotify = plot.isNotify();
            plot.setNotify(false);
            Zoomable z = (Zoomable) plot;
            z.zoomDomainAxes(this.zoomInFactor, this.info.getPlotInfo(),
                    translateScreenToJava2D(new Point((int) x, (int) y)),
                    this.zoomAroundAnchor);
            plot.setNotify(savedNotify);
        }
    }

    /**
     * Decreases the length of the range axis, centered about the given
     * coordinate on the screen.  The length of the range axis is reduced by
     * the value of {@link #getZoomInFactor()}.
     *
     * @param x  the x-coordinate (in screen coordinates).
     * @param y  the y coordinate (in screen coordinates).
     */
    public void zoomInRange(double x, double y) {
        Plot plot = this.chart.getPlot();
        if (plot instanceof Zoomable) {
            // here we tweak the notify flag on the plot so that only
            // one notification happens even though we update multiple
            // axes...
            boolean savedNotify = plot.isNotify();
            plot.setNotify(false);
            Zoomable z = (Zoomable) plot;
            z.zoomRangeAxes(this.zoomInFactor, this.info.getPlotInfo(),
                    translateScreenToJava2D(new Point((int) x, (int) y)),
                    this.zoomAroundAnchor);
            plot.setNotify(savedNotify);
        }
    }

    /**
     * Zooms out on an anchor point (specified in screen coordinate space).
     *
     * @param x  the x value (in screen coordinates).
     * @param y  the y value (in screen coordinates).
     */
    public void zoomOutBoth(double x, double y) {
        Plot plot = this.chart.getPlot();
        if (plot == null) {
            return;
        }
        // here we tweak the notify flag on the plot so that only
        // one notification happens even though we update multiple
        // axes...
        boolean savedNotify = plot.isNotify();
        plot.setNotify(false);
        zoomOutDomain(x, y);
        zoomOutRange(x, y);
        plot.setNotify(savedNotify);
    }

    /**
     * Increases the length of the domain axis, centered about the given
     * coordinate on the screen.  The length of the domain axis is increased
     * by the value of {@link #getZoomOutFactor()}.
     *
     * @param x  the x coordinate (in screen coordinates).
     * @param y  the y-coordinate (in screen coordinates).
     */
    public void zoomOutDomain(double x, double y) {
        Plot plot = this.chart.getPlot();
        if (plot instanceof Zoomable) {
            // here we tweak the notify flag on the plot so that only
            // one notification happens even though we update multiple
            // axes...
            boolean savedNotify = plot.isNotify();
            plot.setNotify(false);
            Zoomable z = (Zoomable) plot;
            z.zoomDomainAxes(this.zoomOutFactor, this.info.getPlotInfo(),
                    translateScreenToJava2D(new Point((int) x, (int) y)),
                    this.zoomAroundAnchor);
            plot.setNotify(savedNotify);
        }
    }

    /**
     * Increases the length the range axis, centered about the given
     * coordinate on the screen.  The length of the range axis is increased
     * by the value of {@link #getZoomOutFactor()}.
     *
     * @param x  the x coordinate (in screen coordinates).
     * @param y  the y-coordinate (in screen coordinates).
     */
    public void zoomOutRange(double x, double y) {
        Plot plot = this.chart.getPlot();
        if (plot instanceof Zoomable) {
            // here we tweak the notify flag on the plot so that only
            // one notification happens even though we update multiple
            // axes...
            boolean savedNotify = plot.isNotify();
            plot.setNotify(false);
            Zoomable z = (Zoomable) plot;
            z.zoomRangeAxes(this.zoomOutFactor, this.info.getPlotInfo(),
                    translateScreenToJava2D(new Point((int) x, (int) y)),
                    this.zoomAroundAnchor);
            plot.setNotify(savedNotify);
        }
    }

    /**
     * Zooms in on a selected region.
     *
     * @param selection  the selected region.
     */
    public void zoom(Rectangle2D selection) {

        // get the origin of the zoom selection in the Java2D space used for
        // drawing the chart (that is, before any scaling to fit the panel)
        Point2D selectOrigin = translateScreenToJava2D(new Point(
                (int) Math.ceil(selection.getX()),
                (int) Math.ceil(selection.getY())));
        PlotRenderingInfo plotInfo = this.info.getPlotInfo();
        Rectangle2D scaledDataArea = getScreenDataArea(
                (int) selection.getCenterX(), (int) selection.getCenterY());
        if ((selection.getHeight() > 0) && (selection.getWidth() > 0)) {

            double hLower = (selection.getMinX() - scaledDataArea.getMinX())
                / scaledDataArea.getWidth();
            double hUpper = (selection.getMaxX() - scaledDataArea.getMinX())
                / scaledDataArea.getWidth();
            double vLower = (scaledDataArea.getMaxY() - selection.getMaxY())
                / scaledDataArea.getHeight();
            double vUpper = (scaledDataArea.getMaxY() - selection.getMinY())
                / scaledDataArea.getHeight();

            Plot p = this.chart.getPlot();
            if (p instanceof Zoomable) {
                // here we tweak the notify flag on the plot so that only
                // one notification happens even though we update multiple
                // axes...
                boolean savedNotify = p.isNotify();
                p.setNotify(false);
                Zoomable z = (Zoomable) p;
                if (z.getOrientation() == PlotOrientation.HORIZONTAL) {
                    z.zoomDomainAxes(vLower, vUpper, plotInfo, selectOrigin);
                    z.zoomRangeAxes(hLower, hUpper, plotInfo, selectOrigin);
                }
                else {
                    z.zoomDomainAxes(hLower, hUpper, plotInfo, selectOrigin);
                    z.zoomRangeAxes(vLower, vUpper, plotInfo, selectOrigin);
                }
                p.setNotify(savedNotify);
            }

        }

    }

    /**
     * Restores the auto-range calculation on both axes.
     */
    public void restoreAutoBounds() {
        Plot plot = this.chart.getPlot();
        if (plot == null) {
            return;
        }
        // here we tweak the notify flag on the plot so that only
        // one notification happens even though we update multiple
        // axes...
        boolean savedNotify = plot.isNotify();
        plot.setNotify(false);
        restoreAutoDomainBounds();
        restoreAutoRangeBounds();
        plot.setNotify(savedNotify);
    }

    /**
     * Restores the auto-range calculation on the domain axis.
     */
    public void restoreAutoDomainBounds() {
        Plot plot = this.chart.getPlot();
        if (plot instanceof Zoomable) {
            Zoomable z = (Zoomable) plot;
            // here we tweak the notify flag on the plot so that only
            // one notification happens even though we update multiple
            // axes...
            boolean savedNotify = plot.isNotify();
            plot.setNotify(false);
            // we need to guard against this.zoomPoint being null
            Point2D zp = (this.zoomPoint != null
                    ? this.zoomPoint : new Point());
            z.zoomDomainAxes(0.0, this.info.getPlotInfo(), zp);
            plot.setNotify(savedNotify);
        }
    }

    /**
     * Restores the auto-range calculation on the range axis.
     */
    public void restoreAutoRangeBounds() {
        Plot plot = this.chart.getPlot();
        if (plot instanceof Zoomable) {
            Zoomable z = (Zoomable) plot;
            // here we tweak the notify flag on the plot so that only
            // one notification happens even though we update multiple
            // axes...
            boolean savedNotify = plot.isNotify();
            plot.setNotify(false);
            // we need to guard against this.zoomPoint being null
            Point2D zp = (this.zoomPoint != null
                    ? this.zoomPoint : new Point());
            z.zoomRangeAxes(0.0, this.info.getPlotInfo(), zp);
            plot.setNotify(savedNotify);
        }
    }

    /**
     * Returns the data area for the chart (the area inside the axes) with the
     * current scaling applied (that is, the area as it appears on screen).
     *
     * @return The scaled data area.
     */
    public Rectangle2D getScreenDataArea() {
        Rectangle2D dataArea = this.info.getPlotInfo().getDataArea();
        Insets insets = getInsets();
        double x = dataArea.getX() * this.scaleX + insets.left;
        double y = dataArea.getY() * this.scaleY + insets.top;
        double w = dataArea.getWidth() * this.scaleX;
        double h = dataArea.getHeight() * this.scaleY;
        return new Rectangle2D.Double(x, y, w, h);
    }

    /**
     * Returns the data area (the area inside the axes) for the plot or subplot,
     * with the current scaling applied.
     *
     * @param x  the x-coordinate (for subplot selection).
     * @param y  the y-coordinate (for subplot selection).
     *
     * @return The scaled data area.
     */
    public Rectangle2D getScreenDataArea(int x, int y) {
        PlotRenderingInfo plotInfo = this.info.getPlotInfo();
        Rectangle2D result;
        if (plotInfo.getSubplotCount() == 0) {
            result = getScreenDataArea();
        }
        else {
            // get the origin of the zoom selection in the Java2D space used for
            // drawing the chart (that is, before any scaling to fit the panel)
            Point2D selectOrigin = translateScreenToJava2D(new Point(x, y));
            int subplotIndex = plotInfo.getSubplotIndex(selectOrigin);
            if (subplotIndex == -1) {
                return null;
            }
            result = scale(plotInfo.getSubplotInfo(subplotIndex).getDataArea());
        }
        return result;
    }

    /**
     * Returns the initial tooltip delay value used inside this chart panel.
     *
     * @return An integer representing the initial delay value, in milliseconds.
     *
     * @see javax.swing.ToolTipManager#getInitialDelay()
     */
    public int getInitialDelay() {
        return this.ownToolTipInitialDelay;
    }

    /**
     * Returns the reshow tooltip delay value used inside this chart panel.
     *
     * @return An integer representing the reshow  delay value, in milliseconds.
     *
     * @see javax.swing.ToolTipManager#getReshowDelay()
     */
    public int getReshowDelay() {
        return this.ownToolTipReshowDelay;
    }

    /**
     * Returns the dismissal tooltip delay value used inside this chart panel.
     *
     * @return An integer representing the dismissal delay value, in
     *         milliseconds.
     *
     * @see javax.swing.ToolTipManager#getDismissDelay()
     */
    public int getDismissDelay() {
        return this.ownToolTipDismissDelay;
    }

    /**
     * Specifies the initial delay value for this chart panel.
     *
     * @param delay  the number of milliseconds to delay (after the cursor has
     *               paused) before displaying.
     *
     * @see javax.swing.ToolTipManager#setInitialDelay(int)
     */
    public void setInitialDelay(int delay) {
        this.ownToolTipInitialDelay = delay;
    }

    /**
     * Specifies the amount of time before the user has to wait initialDelay
     * milliseconds before a tooltip will be shown.
     *
     * @param delay  time in milliseconds
     *
     * @see javax.swing.ToolTipManager#setReshowDelay(int)
     */
    public void setReshowDelay(int delay) {
        this.ownToolTipReshowDelay = delay;
    }

    /**
     * Specifies the dismissal delay value for this chart panel.
     *
     * @param delay the number of milliseconds to delay before taking away the
     *              tooltip
     *
     * @see javax.swing.ToolTipManager#setDismissDelay(int)
     */
    public void setDismissDelay(int delay) {
        this.ownToolTipDismissDelay = delay;
    }

    /**
     * Returns the zoom in factor.
     *
     * @return The zoom in factor.
     *
     * @see #setZoomInFactor(double)
     */
    public double getZoomInFactor() {
        return this.zoomInFactor;
    }

    /**
     * Sets the zoom in factor.
     *
     * @param factor  the factor.
     *
     * @see #getZoomInFactor()
     */
    public void setZoomInFactor(double factor) {
        this.zoomInFactor = factor;
    }

    /**
     * Returns the zoom out factor.
     *
     * @return The zoom out factor.
     *
     * @see #setZoomOutFactor(double)
     */
    public double getZoomOutFactor() {
        return this.zoomOutFactor;
    }

    /**
     * Sets the zoom out factor.
     *
     * @param factor  the factor.
     *
     * @see #getZoomOutFactor()
     */
    public void setZoomOutFactor(double factor) {
        this.zoomOutFactor = factor;
    }

    /**
     * Draws a rectangle (if present) to show where the movable chart entity
     * will move to.
     * 
     * @param g2  the graphics device.
     * @param xor use XOR for drawing?
     */
    private void drawMovableChartEntity(Graphics2D g2, boolean xor) {
        if (this.movableChartEntity != null && this.moveChartEntityFrom != null
                && this.moveChartEntityTo != null) {
            Graphics2D g = (Graphics2D) g2.create();
            if (xor) {
                // Set XOR mode to draw the zoom rectangle
                g.setXORMode(Color.GRAY);
            }
            Insets insets = getInsets();
            double scaledMoveX = (this.moveChartEntityTo.getX()
                    - this.moveChartEntityFrom.getX()) * this.scaleX;
            double scaledMoveY = (this.moveChartEntityTo.getY()
                    - this.moveChartEntityFrom.getY()) * this.scaleY;

            g.setPaint(this.moveChartEntityFillPaint);
            g.translate(insets.left + scaledMoveX, insets.top + scaledMoveY);
            g.scale(this.scaleX, this.scaleY);
            g.fill(this.movableChartEntity.getArea());
            g.dispose();
        }
    }

    /**
     * Draws zoom rectangle (if present).
     * The drawing is performed in XOR mode, therefore
     * when this method is called twice in a row,
     * the second call will completely restore the state
     * of the canvas.
     *
     * @param g2 the graphics device.
     * @param xor  use XOR for drawing?
     */
    private void drawZoomRectangle(Graphics2D g2, boolean xor) {
        if (this.zoomRectangle != null) {
            if (xor) {
                 // Set XOR mode to draw the zoom rectangle
                g2.setXORMode(Color.GRAY);
            }
            if (this.fillZoomRectangle) {
                g2.setPaint(this.zoomFillPaint);
                g2.fill(this.zoomRectangle);
            }
            else {
                g2.setPaint(this.zoomOutlinePaint);
                g2.draw(this.zoomRectangle);
            }
            if (xor) {
                // Reset to the default 'overwrite' mode
                g2.setPaintMode();
            }
        }
    }

    /**
     * Draws a vertical line used to trace the mouse position to the horizontal
     * axis.
     *
     * @param g2 the graphics device.
     * @param x  the x-coordinate of the trace line.
     */
    private void drawHorizontalAxisTrace(Graphics2D g2, int x) {

        Rectangle2D dataArea = getScreenDataArea();

        g2.setXORMode(Color.ORANGE);
        if (((int) dataArea.getMinX() < x) && (x < (int) dataArea.getMaxX())) {

            if (this.verticalTraceLine != null) {
                g2.draw(this.verticalTraceLine);
                this.verticalTraceLine.setLine(x, (int) dataArea.getMinY(), x,
                        (int) dataArea.getMaxY());
            }
            else {
                this.verticalTraceLine = new Line2D.Float(x,
                        (int) dataArea.getMinY(), x, (int) dataArea.getMaxY());
            }
            g2.draw(this.verticalTraceLine);
        }

        // Reset to the default 'overwrite' mode
        g2.setPaintMode();
    }

    /**
     * Draws a horizontal line used to trace the mouse position to the vertical
     * axis.
     *
     * @param g2 the graphics device.
     * @param y  the y-coordinate of the trace line.
     */
    private void drawVerticalAxisTrace(Graphics2D g2, int y) {

        Rectangle2D dataArea = getScreenDataArea();

        g2.setXORMode(Color.ORANGE);
        if (((int) dataArea.getMinY() < y) && (y < (int) dataArea.getMaxY())) {

            if (this.horizontalTraceLine != null) {
                g2.draw(this.horizontalTraceLine);
                this.horizontalTraceLine.setLine((int) dataArea.getMinX(), y,
                        (int) dataArea.getMaxX(), y);
            }
            else {
                this.horizontalTraceLine = new Line2D.Float(
                        (int) dataArea.getMinX(), y, (int) dataArea.getMaxX(),
                        y);
            }
            g2.draw(this.horizontalTraceLine);
        }

        // Reset to the default 'overwrite' mode
        g2.setPaintMode();
    }

    /**
     * Displays a dialog that allows the user to edit the properties for the
     * current chart.
     */
    public void doEditChartProperties() {

        ChartEditor editor = ChartEditorManager.getChartEditor(this.chart);
        int result = JOptionPane.showConfirmDialog(this, editor,
                localizationResources.getString("Chart_Properties"),
                JOptionPane.OK_CANCEL_OPTION, JOptionPane.PLAIN_MESSAGE);
        if (result == JOptionPane.OK_OPTION) {
            editor.updateChart(this.chart);
        }

    }

    /**
     * Copies the current chart to the system clipboard.
     */
    public void doCopy() {
        Clipboard systemClipboard
                = Toolkit.getDefaultToolkit().getSystemClipboard();
        Insets insets = getInsets();
        int w = getWidth() - insets.left - insets.right;
        int h = getHeight() - insets.top - insets.bottom;
        ChartTransferable selection = new ChartTransferable(this.chart, w, h,
                getMinimumDrawWidth(), getMinimumDrawHeight(),
                getMaximumDrawWidth(), getMaximumDrawHeight(), true);
        systemClipboard.setContents(selection, null);
    }

    /**
     * Opens a file chooser and gives the user an opportunity to save the chart
     * in PNG format.
     *
     * @throws IOException if there is an I/O error.
     */
    public void doSaveAs() throws IOException {
        JFileChooser fileChooser = new JFileChooser();
        fileChooser.setCurrentDirectory(this.defaultDirectoryForSaveAs);
        FileNameExtensionFilter filter = new FileNameExtensionFilter(
                    localizationResources.getString("PNG_Image_Files"), "png");
        fileChooser.addChoosableFileFilter(filter);
        fileChooser.setFileFilter(filter);

        int option = fileChooser.showSaveDialog(this);
        if (option == JFileChooser.APPROVE_OPTION) {
            String filename = fileChooser.getSelectedFile().getPath();
            if (isEnforceFileExtensions()) {
                if (!filename.endsWith(".png")) {
                    filename = filename + ".png";
                }
            }
            ChartUtils.saveChartAsPNG(new File(filename), this.chart,
                    getWidth(), getHeight());
        }
    }
    
    /**
     * Saves the chart in SVG format (a filechooser will be displayed so that
     * the user can specify the filename).  Note that this method only works
     * if the JFreeSVG library is on the classpath...if this library is not 
     * present, the method will fail.
     */
    private void saveAsSVG(File f) throws IOException {
        File file = f;
        if (file == null) {
            JFileChooser fileChooser = new JFileChooser();
            fileChooser.setCurrentDirectory(this.defaultDirectoryForSaveAs);
            FileNameExtensionFilter filter = new FileNameExtensionFilter(
                    localizationResources.getString("SVG_Files"), "svg");
            fileChooser.addChoosableFileFilter(filter);
            fileChooser.setFileFilter(filter);

            int option = fileChooser.showSaveDialog(this);
            if (option == JFileChooser.APPROVE_OPTION) {
                String filename = fileChooser.getSelectedFile().getPath();
                if (isEnforceFileExtensions()) {
                    if (!filename.endsWith(".svg")) {
                        filename = filename + ".svg";
                    }
                }
                file = new File(filename);
                if (file.exists()) {
                    String fileExists = localizationResources.getString(
                            "FILE_EXISTS_CONFIRM_OVERWRITE");
                    int response = JOptionPane.showConfirmDialog(this, 
                            fileExists,
                            localizationResources.getString("Save_as_SVG"),
                            JOptionPane.OK_CANCEL_OPTION);
                    if (response == JOptionPane.CANCEL_OPTION) {
                        file = null;
                    }
                }
            }
        }
        
        if (file != null) {
            // use reflection to get the SVG string
            String svg = generateSVG(getWidth(), getHeight());
            BufferedWriter writer = null;
            try {
                writer = new BufferedWriter(new FileWriter(file));
                writer.write("<!DOCTYPE svg PUBLIC \"-//W3C//DTD SVG 1.1//EN\" \"http://www.w3.org/Graphics/SVG/1.1/DTD/svg11.dtd\">\n");
                writer.write(svg + "\n");
                writer.flush();
            } finally {
                try {
                    if (writer != null) {
                        writer.close();
                    }
                } catch (IOException ex) {
                    throw new RuntimeException(ex);
                }
            } 

        }
    }
    
    /**
     * Generates a string containing a rendering of the chart in SVG format.
     * This feature is only supported if the JFreeSVG library is included on 
     * the classpath.
     * 
     * @return A string containing an SVG element for the current chart, or 
     *     {@code null} if there is a problem with the method invocation
     *     by reflection.
     */
    private String generateSVG(int width, int height) {
        Graphics2D g2 = createSVGGraphics2D(width, height);
        if (g2 == null) {
            throw new IllegalStateException("JFreeSVG library is not present.");
        }
        // we suppress shadow generation, because SVG is a vector format and
        // the shadow effect is applied via bitmap effects...
        g2.setRenderingHint(JFreeChart.KEY_SUPPRESS_SHADOW_GENERATION, true);
        String svg = null;
        Rectangle2D drawArea = new Rectangle2D.Double(0, 0, width, height);
        this.chart.draw(g2, drawArea);
        try {
            Method m = g2.getClass().getMethod("getSVGElement");
            svg = (String) m.invoke(g2);
        } catch (NoSuchMethodException e) {
            // null will be returned
        } catch (SecurityException e) {
            // null will be returned
        } catch (IllegalAccessException e) {
            // null will be returned
        } catch (IllegalArgumentException e) {
            // null will be returned
        } catch (InvocationTargetException e) {
            // null will be returned
        }
        return svg;
    }

    private Graphics2D createSVGGraphics2D(int w, int h) {
        try {
            Class svgGraphics2d = Class.forName("org.jfree.graphics2d.svg.SVGGraphics2D");
            Constructor ctor = svgGraphics2d.getConstructor(int.class, int.class);
            return (Graphics2D) ctor.newInstance(w, h);
        } catch (ClassNotFoundException ex) {
            return null;
        } catch (NoSuchMethodException ex) {
            return null;
        } catch (SecurityException ex) {
            return null;
        } catch (InstantiationException ex) {
            return null;
        } catch (IllegalAccessException ex) {
            return null;
        } catch (IllegalArgumentException ex) {
            return null;
        } catch (InvocationTargetException ex) {
            return null;
        }
    }

    /**
     * Saves the chart in PDF format (a filechooser will be displayed so that
     * the user can specify the filename).  Note that this method only works
     * if the OrsonPDF library is on the classpath...if this library is not
     * present, the method will fail.
     */
    private void saveAsPDF(File f) {
        File file = f;
        if (file == null) {
            JFileChooser fileChooser = new JFileChooser();
            fileChooser.setCurrentDirectory(this.defaultDirectoryForSaveAs);
            FileNameExtensionFilter filter = new FileNameExtensionFilter(
                    localizationResources.getString("PDF_Files"), "pdf");
            fileChooser.addChoosableFileFilter(filter);
            fileChooser.setFileFilter(filter);

            int option = fileChooser.showSaveDialog(this);
            if (option == JFileChooser.APPROVE_OPTION) {
                String filename = fileChooser.getSelectedFile().getPath();
                if (isEnforceFileExtensions()) {
                    if (!filename.endsWith(".pdf")) {
                        filename = filename + ".pdf";
                    }
                }
                file = new File(filename);
                if (file.exists()) {
                    String fileExists = localizationResources.getString(
                            "FILE_EXISTS_CONFIRM_OVERWRITE");
                    int response = JOptionPane.showConfirmDialog(this, 
                            fileExists,
                            localizationResources.getString("Save_as_PDF"),
                            JOptionPane.OK_CANCEL_OPTION);
                    if (response == JOptionPane.CANCEL_OPTION) {
                        file = null;
                    }
                }
            }
        }
        
        if (file != null) {
            writeAsPDF(file, getWidth(), getHeight());
        }
    }

    /**
     * Returns {@code true} if OrsonPDF is on the classpath, and 
     * {@code false} otherwise.  The OrsonPDF library can be found at
     * http://www.object-refinery.com/pdf/
     * 
     * @return A boolean.
     */
    private boolean isOrsonPDFAvailable() {
        Class pdfDocumentClass = null;
        try {
            pdfDocumentClass = Class.forName("com.orsonpdf.PDFDocument");
        } catch (ClassNotFoundException e) {
            // pdfDocument class will be null so the function will return false
        }
        return (pdfDocumentClass != null);
    }
    
    /**
     * Writes the current chart to the specified file in PDF format.  This 
     * will only work when the OrsonPDF library is found on the classpath.
     * Reflection is used to ensure there is no compile-time dependency on
     * OrsonPDF (which is non-free software).
     * 
     * @param file  the output file ({@code null} not permitted).
     * @param w  the chart width.
     * @param h  the chart height.
     */
    private void writeAsPDF(File file, int w, int h) {
        if (!isOrsonPDFAvailable()) {
            throw new IllegalStateException(
                    "OrsonPDF is not present on the classpath.");
        }
        Args.nullNotPermitted(file, "file");
        try {
            Class pdfDocClass = Class.forName("com.orsonpdf.PDFDocument");
            Object pdfDoc = pdfDocClass.newInstance();
            Method m = pdfDocClass.getMethod("createPage", Rectangle2D.class);
            Rectangle2D rect = new Rectangle(w, h);
            Object page = m.invoke(pdfDoc, rect);
            Method m2 = page.getClass().getMethod("getGraphics2D");
            Graphics2D g2 = (Graphics2D) m2.invoke(page);
            // we suppress shadow generation, because PDF is a vector format and
            // the shadow effect is applied via bitmap effects...
            g2.setRenderingHint(JFreeChart.KEY_SUPPRESS_SHADOW_GENERATION, true);
            Rectangle2D drawArea = new Rectangle2D.Double(0, 0, w, h);
            this.chart.draw(g2, drawArea);
            Method m3 = pdfDocClass.getMethod("writeToFile", File.class);
            m3.invoke(pdfDoc, file);
        } catch (ClassNotFoundException ex) {
            throw new RuntimeException(ex);
        } catch (InstantiationException ex) {
            throw new RuntimeException(ex);
        } catch (IllegalAccessException ex) {
            throw new RuntimeException(ex);
        } catch (NoSuchMethodException ex) {
            throw new RuntimeException(ex);
        } catch (SecurityException ex) {
            throw new RuntimeException(ex);
        } catch (IllegalArgumentException ex) {
            throw new RuntimeException(ex);
        } catch (InvocationTargetException ex) {
            throw new RuntimeException(ex);
        }
    }

    /**
     * Creates a print job for the chart.
     */
    public void createChartPrintJob() {
        PrinterJob job = PrinterJob.getPrinterJob();
        PageFormat pf = job.defaultPage();
        PageFormat pf2 = job.pageDialog(pf);
        if (pf2 != pf) {
            job.setPrintable(this, pf2);
            if (job.printDialog()) {
                try {
                    job.print();
                }
                catch (PrinterException e) {
                    JOptionPane.showMessageDialog(this, e);
                }
            }
        }
    }

    /**
     * Prints the chart on a single page.
     *
     * @param g  the graphics context.
     * @param pf  the page format to use.
     * @param pageIndex  the index of the page. If not {@code 0}, nothing
     *                   gets printed.
     *
     * @return The result of printing.
     */
    @Override
    public int print(Graphics g, PageFormat pf, int pageIndex) {

        if (pageIndex != 0) {
            return NO_SUCH_PAGE;
        }
        Graphics2D g2 = (Graphics2D) g;
        double x = pf.getImageableX();
        double y = pf.getImageableY();
        double w = pf.getImageableWidth();
        double h = pf.getImageableHeight();
        this.chart.draw(g2, new Rectangle2D.Double(x, y, w, h), this.anchor,
                null);
        return PAGE_EXISTS;

    }

    /**
     * Adds a listener to the list of objects listening for chart mouse events.
     *
     * @param listener  the listener ({@code null} not permitted).
     */
    public void addChartMouseListener(ChartMouseListener listener) {
        Args.nullNotPermitted(listener, "listener");
        this.chartMouseListeners.add(ChartMouseListener.class, listener);
    }

    /**
     * Removes a listener from the list of objects listening for chart mouse
     * events.
     *
     * @param listener  the listener.
     */
    public void removeChartMouseListener(ChartMouseListener listener) {
        this.chartMouseListeners.remove(ChartMouseListener.class, listener);
    }

    /**
     * Returns an array of the listeners of the given type registered with the
     * panel.
     *
     * @param listenerType  the listener type.
     *
     * @return An array of listeners.
     */
    @Override
    public EventListener[] getListeners(Class listenerType) {
        if (listenerType == ChartMouseListener.class) {
            // fetch listeners from local storage
            return this.chartMouseListeners.getListeners(listenerType);
        }
        else {
            return super.getListeners(listenerType);
        }
    }

    /**
     * Creates a popup menu for the panel.
     *
     * @param properties  include a menu item for the chart property editor.
     * @param save  include a menu item for saving the chart.
     * @param print  include a menu item for printing the chart.
     * @param zoom  include menu items for zooming.
     *
     * @return The popup menu.
     */
    protected JPopupMenu createPopupMenu(boolean properties, boolean save,
            boolean print, boolean zoom) {
        return createPopupMenu(properties, false, save, print, zoom);
    }

    /**
     * Creates a popup menu for the panel.
     *
     * @param properties  include a menu item for the chart property editor.
     * @param copy include a menu item for copying to the clipboard.
     * @param save  include a menu item for saving the chart.
     * @param print  include a menu item for printing the chart.
     * @param zoom  include menu items for zooming.
     *
     * @return The popup menu.
     */
    protected JPopupMenu createPopupMenu(boolean properties,
            boolean copy, boolean save, boolean print, boolean zoom) {

        JPopupMenu result = new JPopupMenu(localizationResources.getString("Chart") + ":");
        boolean separator = false;

        if (properties) {
            JMenuItem propertiesItem = new JMenuItem(
                    localizationResources.getString("Properties..."));
            propertiesItem.setActionCommand(PROPERTIES_COMMAND);
            propertiesItem.addActionListener(this);
            result.add(propertiesItem);
            separator = true;
        }

        if (copy) {
            if (separator) {
                result.addSeparator();
            }
            JMenuItem copyItem = new JMenuItem(
                    localizationResources.getString("Copy"));
            copyItem.setActionCommand(COPY_COMMAND);
            copyItem.addActionListener(this);
            result.add(copyItem);
            separator = !save;
        }

        if (save) {
            if (separator) {
                result.addSeparator();
            }
            JMenu saveSubMenu = new JMenu(localizationResources.getString(
                    "Save_as"));
            JMenuItem pngItem = new JMenuItem(localizationResources.getString(
                    "PNG..."));
            pngItem.setActionCommand("SAVE_AS_PNG");
            pngItem.addActionListener(this);
            saveSubMenu.add(pngItem);
            
            if (createSVGGraphics2D(10, 10) != null) {
                JMenuItem svgItem = new JMenuItem(localizationResources.getString(
                        "SVG..."));
                svgItem.setActionCommand("SAVE_AS_SVG");
                svgItem.addActionListener(this);
                saveSubMenu.add(svgItem);                
            }
            
            if (isOrsonPDFAvailable()) {
                JMenuItem pdfItem = new JMenuItem(
                        localizationResources.getString("PDF..."));
                pdfItem.setActionCommand("SAVE_AS_PDF");
                pdfItem.addActionListener(this);
                saveSubMenu.add(pdfItem);
            }
            result.add(saveSubMenu);
            separator = true;
        }

        if (print) {
            if (separator) {
                result.addSeparator();
            }
            JMenuItem printItem = new JMenuItem(
                    localizationResources.getString("Print..."));
            printItem.setActionCommand(PRINT_COMMAND);
            printItem.addActionListener(this);
            result.add(printItem);
            separator = true;
        }

        if (zoom) {
            if (separator) {
                result.addSeparator();
            }

            JMenu zoomInMenu = new JMenu(
                    localizationResources.getString("Zoom_In"));

            this.zoomInBothMenuItem = new JMenuItem(
                    localizationResources.getString("All_Axes"));
            this.zoomInBothMenuItem.setActionCommand(ZOOM_IN_BOTH_COMMAND);
            this.zoomInBothMenuItem.addActionListener(this);
            zoomInMenu.add(this.zoomInBothMenuItem);

            zoomInMenu.addSeparator();

            this.zoomInDomainMenuItem = new JMenuItem(
                    localizationResources.getString("Domain_Axis"));
            this.zoomInDomainMenuItem.setActionCommand(ZOOM_IN_DOMAIN_COMMAND);
            this.zoomInDomainMenuItem.addActionListener(this);
            zoomInMenu.add(this.zoomInDomainMenuItem);

            this.zoomInRangeMenuItem = new JMenuItem(
                    localizationResources.getString("Range_Axis"));
            this.zoomInRangeMenuItem.setActionCommand(ZOOM_IN_RANGE_COMMAND);
            this.zoomInRangeMenuItem.addActionListener(this);
            zoomInMenu.add(this.zoomInRangeMenuItem);

            result.add(zoomInMenu);

            JMenu zoomOutMenu = new JMenu(
                    localizationResources.getString("Zoom_Out"));

            this.zoomOutBothMenuItem = new JMenuItem(
                    localizationResources.getString("All_Axes"));
            this.zoomOutBothMenuItem.setActionCommand(ZOOM_OUT_BOTH_COMMAND);
            this.zoomOutBothMenuItem.addActionListener(this);
            zoomOutMenu.add(this.zoomOutBothMenuItem);

            zoomOutMenu.addSeparator();

            this.zoomOutDomainMenuItem = new JMenuItem(
                    localizationResources.getString("Domain_Axis"));
            this.zoomOutDomainMenuItem.setActionCommand(
                    ZOOM_OUT_DOMAIN_COMMAND);
            this.zoomOutDomainMenuItem.addActionListener(this);
            zoomOutMenu.add(this.zoomOutDomainMenuItem);

            this.zoomOutRangeMenuItem = new JMenuItem(
                    localizationResources.getString("Range_Axis"));
            this.zoomOutRangeMenuItem.setActionCommand(ZOOM_OUT_RANGE_COMMAND);
            this.zoomOutRangeMenuItem.addActionListener(this);
            zoomOutMenu.add(this.zoomOutRangeMenuItem);

            result.add(zoomOutMenu);

            JMenu autoRangeMenu = new JMenu(
                    localizationResources.getString("Auto_Range"));

            this.zoomResetBothMenuItem = new JMenuItem(
                    localizationResources.getString("All_Axes"));
            this.zoomResetBothMenuItem.setActionCommand(
                    ZOOM_RESET_BOTH_COMMAND);
            this.zoomResetBothMenuItem.addActionListener(this);
            autoRangeMenu.add(this.zoomResetBothMenuItem);

            autoRangeMenu.addSeparator();
            this.zoomResetDomainMenuItem = new JMenuItem(
                    localizationResources.getString("Domain_Axis"));
            this.zoomResetDomainMenuItem.setActionCommand(
                    ZOOM_RESET_DOMAIN_COMMAND);
            this.zoomResetDomainMenuItem.addActionListener(this);
            autoRangeMenu.add(this.zoomResetDomainMenuItem);

            this.zoomResetRangeMenuItem = new JMenuItem(
                    localizationResources.getString("Range_Axis"));
            this.zoomResetRangeMenuItem.setActionCommand(
                    ZOOM_RESET_RANGE_COMMAND);
            this.zoomResetRangeMenuItem.addActionListener(this);
            autoRangeMenu.add(this.zoomResetRangeMenuItem);

            result.addSeparator();
            result.add(autoRangeMenu);

        }

        return result;

    }

    /**
     * The idea is to modify the zooming options depending on the type of chart
     * being displayed by the panel.
     *
     * @param x  horizontal position of the popup.
     * @param y  vertical position of the popup.
     */
    protected void displayPopupMenu(int x, int y) {

        if (this.popup == null) {
            return;
        }

        // go through each zoom menu item and decide whether or not to
        // enable it...
        boolean isDomainZoomable = false;
        boolean isRangeZoomable = false;
        Plot plot = (this.chart != null ? this.chart.getPlot() : null);
        if (plot instanceof Zoomable) {
            Zoomable z = (Zoomable) plot;
            isDomainZoomable = z.isDomainZoomable();
            isRangeZoomable = z.isRangeZoomable();
        }

        if (this.zoomInDomainMenuItem != null) {
            this.zoomInDomainMenuItem.setEnabled(isDomainZoomable);
        }
        if (this.zoomOutDomainMenuItem != null) {
            this.zoomOutDomainMenuItem.setEnabled(isDomainZoomable);
        }
        if (this.zoomResetDomainMenuItem != null) {
            this.zoomResetDomainMenuItem.setEnabled(isDomainZoomable);
        }

        if (this.zoomInRangeMenuItem != null) {
            this.zoomInRangeMenuItem.setEnabled(isRangeZoomable);
        }
        if (this.zoomOutRangeMenuItem != null) {
            this.zoomOutRangeMenuItem.setEnabled(isRangeZoomable);
        }

        if (this.zoomResetRangeMenuItem != null) {
            this.zoomResetRangeMenuItem.setEnabled(isRangeZoomable);
        }

        if (this.zoomInBothMenuItem != null) {
            this.zoomInBothMenuItem.setEnabled(isDomainZoomable
                    && isRangeZoomable);
        }
        if (this.zoomOutBothMenuItem != null) {
            this.zoomOutBothMenuItem.setEnabled(isDomainZoomable
                    && isRangeZoomable);
        }
        if (this.zoomResetBothMenuItem != null) {
            this.zoomResetBothMenuItem.setEnabled(isDomainZoomable
                    && isRangeZoomable);
        }

        this.popup.show(this, x, y);

    }

    /**
     * Updates the UI for a LookAndFeel change.
     */
    @Override
    public void updateUI() {
        // here we need to update the UI for the popup menu, if the panel
        // has one...
        if (this.popup != null) {
            SwingUtilities.updateComponentTreeUI(this.popup);
        }
        super.updateUI();
    }

    /**
     * Provides serialization support.
     *
     * @param stream  the output stream.
     *
     * @throws IOException  if there is an I/O error.
     */
    private void writeObject(ObjectOutputStream stream) throws IOException {
        stream.defaultWriteObject();
        SerialUtils.writePaint(this.zoomFillPaint, stream);
        SerialUtils.writePaint(this.zoomOutlinePaint, stream);
    }

    /**
     * Provides serialization support.
     *
     * @param stream  the input stream.
     *
     * @throws IOException  if there is an I/O error.
     * @throws ClassNotFoundException  if there is a classpath problem.
     */
    private void readObject(ObjectInputStream stream)
        throws IOException, ClassNotFoundException {
        stream.defaultReadObject();
        this.zoomFillPaint = SerialUtils.readPaint(stream);
        this.zoomOutlinePaint = SerialUtils.readPaint(stream);

        // we create a new but empty chartMouseListeners list
        this.chartMouseListeners = new EventListenerList();

        // register as a listener with sub-components...
        if (this.chart != null) {
            this.chart.addChangeListener(this);
        }

    }

}
<|MERGE_RESOLUTION|>--- conflicted
+++ resolved
@@ -1,3329 +1,3325 @@
-/* ===========================================================
- * JFreeChart : a free chart library for the Java(tm) platform
- * ===========================================================
- *
- * (C) Copyright 2000-2021, by David Gilbert and Contributors.
- *
- * Project Info:  http://www.jfree.org/jfreechart/index.html
- *
- * This library is free software; you can redistribute it and/or modify it
- * under the terms of the GNU Lesser General Public License as published by
- * the Free Software Foundation; either version 2.1 of the License, or
- * (at your option) any later version.
- *
- * This library is distributed in the hope that it will be useful, but
- * WITHOUT ANY WARRANTY; without even the implied warranty of MERCHANTABILITY
- * or FITNESS FOR A PARTICULAR PURPOSE. See the GNU Lesser General Public
- * License for more details.
- *
- * You should have received a copy of the GNU Lesser General Public
- * License along with this library; if not, write to the Free Software
- * Foundation, Inc., 51 Franklin Street, Fifth Floor, Boston, MA  02110-1301,
- * USA.
- *
- * [Oracle and Java are registered trademarks of Oracle and/or its affiliates. 
- * Other names may be trademarks of their respective owners.]
- *
- * ---------------
- * ChartPanel.java
- * ---------------
- * (C) Copyright 2000-2021, by David Gilbert and Contributors.
- *
- * Original Author:  David Gilbert;
- * Contributor(s):   Andrzej Porebski;
- *                   Soren Caspersen;
- *                   Jonathan Nash;
- *                   Hans-Jurgen Greiner;
- *                   Andreas Schneider;
- *                   Daniel van Enckevort;
- *                   David M O'Donnell;
- *                   Arnaud Lelievre;
- *                   Matthias Rose;
- *                   Onno vd Akker;
- *                   Sergei Ivanov;
- *                   Ulrich Voigt - patch 2686040;
- *                   Alessandro Borges - patch 1460845;
- *                   Martin Hoeller;
- *                   Simon Legner - patch from bug 1129;
- *                   Yuri Blankenstein;
- */
-
-package org.jfree.chart;
-
-import java.awt.AWTEvent;
-import java.awt.AWTException;
-import java.awt.AlphaComposite;
-import java.awt.Color;
-import java.awt.Composite;
-import java.awt.Cursor;
-import java.awt.Dimension;
-import java.awt.Graphics;
-import java.awt.Graphics2D;
-import java.awt.GraphicsConfiguration;
-<<<<<<< HEAD
-import java.awt.HeadlessException;
-import java.awt.Image;
-=======
->>>>>>> 05ceaf27
-import java.awt.Insets;
-import java.awt.Paint;
-import java.awt.Point;
-import java.awt.Rectangle;
-import java.awt.Toolkit;
-import java.awt.Transparency;
-import java.awt.datatransfer.Clipboard;
-import java.awt.event.ActionEvent;
-import java.awt.event.ActionListener;
-import java.awt.event.InputEvent;
-import java.awt.event.MouseEvent;
-import java.awt.event.MouseListener;
-import java.awt.event.MouseMotionListener;
-import java.awt.geom.AffineTransform;
-import java.awt.geom.Line2D;
-import java.awt.geom.Point2D;
-import java.awt.geom.Rectangle2D;
-import java.awt.image.BufferedImage;
-import java.awt.print.PageFormat;
-import java.awt.print.Printable;
-import java.awt.print.PrinterException;
-import java.awt.print.PrinterJob;
-import java.io.BufferedWriter;
-import java.io.File;
-import java.io.FileWriter;
-import java.io.IOException;
-import java.io.ObjectInputStream;
-import java.io.ObjectOutputStream;
-import java.io.Serializable;
-import java.lang.reflect.Constructor;
-import java.lang.reflect.InvocationTargetException;
-import java.lang.reflect.Method;
-import java.util.ArrayList;
-import java.util.EventListener;
-import java.util.List;
-import java.util.Objects;
-import java.util.ResourceBundle;
-import java.util.function.Predicate;
-
-import javax.swing.JFileChooser;
-import javax.swing.JMenu;
-import javax.swing.JMenuItem;
-import javax.swing.JOptionPane;
-import javax.swing.JPanel;
-import javax.swing.JPopupMenu;
-import javax.swing.SwingUtilities;
-import javax.swing.ToolTipManager;
-import javax.swing.event.EventListenerList;
-import javax.swing.filechooser.FileNameExtensionFilter;
-
-import org.jfree.chart.editor.ChartEditor;
-import org.jfree.chart.editor.ChartEditorManager;
-import org.jfree.chart.entity.ChartEntity;
-import org.jfree.chart.entity.EntityCollection;
-import org.jfree.chart.entity.MovableChartEntity;
-import org.jfree.chart.event.ChartChangeEvent;
-import org.jfree.chart.event.ChartChangeListener;
-import org.jfree.chart.event.ChartProgressEvent;
-import org.jfree.chart.event.ChartProgressListener;
-import org.jfree.chart.event.OverlayChangeEvent;
-import org.jfree.chart.event.OverlayChangeListener;
-import org.jfree.chart.panel.Overlay;
-import org.jfree.chart.plot.Pannable;
-import org.jfree.chart.plot.Plot;
-import org.jfree.chart.plot.PlotOrientation;
-import org.jfree.chart.plot.PlotRenderingInfo;
-import org.jfree.chart.plot.Zoomable;
-import org.jfree.chart.util.Args;
-import org.jfree.chart.util.ResourceBundleWrapper;
-import org.jfree.chart.util.SerialUtils;
-
-/**
- * A Swing GUI component for displaying a {@link JFreeChart} object.
- * <P>
- * The panel registers with the chart to receive notification of changes to any
- * component of the chart.  The chart is redrawn automatically whenever this
- * notification is received.
- */
-public class ChartPanel extends JPanel implements ChartChangeListener,
-        ChartProgressListener, ActionListener, MouseListener,
-        MouseMotionListener, OverlayChangeListener, Printable, Serializable {
-
-    /** For serialization. */
-    private static final long serialVersionUID = 6046366297214274674L;
-
-    /**
-     * Default setting for buffer usage.  The default has been changed to
-     * {@code true} from version 1.0.13 onwards, because of a severe
-     * performance problem with drawing the zoom rectangle using XOR (which
-     * now happens only when the buffer is NOT used).
-     */
-    public static final boolean DEFAULT_BUFFER_USED = true;
-
-    /** The default panel width. */
-    public static final int DEFAULT_WIDTH = 1024;
-
-    /** The default panel height. */
-    public static final int DEFAULT_HEIGHT = 768;
-
-    /** The default limit below which chart scaling kicks in. */
-    public static final int DEFAULT_MINIMUM_DRAW_WIDTH = 300;
-
-    /** The default limit below which chart scaling kicks in. */
-    public static final int DEFAULT_MINIMUM_DRAW_HEIGHT = 200;
-
-    /** The default limit above which chart scaling kicks in. */
-    public static final int DEFAULT_MAXIMUM_DRAW_WIDTH = 2048;
-
-    /** The default limit above which chart scaling kicks in. */
-    public static final int DEFAULT_MAXIMUM_DRAW_HEIGHT = 1536;
-
-    /** The minimum size required to perform a zoom on a rectangle */
-    public static final int DEFAULT_ZOOM_TRIGGER_DISTANCE = 10;
-
-    /** Properties action command. */
-    public static final String PROPERTIES_COMMAND = "PROPERTIES";
-
-    /**
-     * Copy action command.
-     */
-    public static final String COPY_COMMAND = "COPY";
-
-    /** Save action command. */
-    public static final String SAVE_COMMAND = "SAVE";
-
-    /** Action command to save as PNG. */
-    private static final String SAVE_AS_PNG_COMMAND = "SAVE_AS_PNG";
-    
-    /** Action command to save as SVG. */
-    private static final String SAVE_AS_SVG_COMMAND = "SAVE_AS_SVG";
-    
-    /** Action command to save as PDF. */
-    private static final String SAVE_AS_PDF_COMMAND = "SAVE_AS_PDF";
-    
-    /** Print action command. */
-    public static final String PRINT_COMMAND = "PRINT";
-
-    /** Zoom in (both axes) action command. */
-    public static final String ZOOM_IN_BOTH_COMMAND = "ZOOM_IN_BOTH";
-
-    /** Zoom in (domain axis only) action command. */
-    public static final String ZOOM_IN_DOMAIN_COMMAND = "ZOOM_IN_DOMAIN";
-
-    /** Zoom in (range axis only) action command. */
-    public static final String ZOOM_IN_RANGE_COMMAND = "ZOOM_IN_RANGE";
-
-    /** Zoom out (both axes) action command. */
-    public static final String ZOOM_OUT_BOTH_COMMAND = "ZOOM_OUT_BOTH";
-
-    /** Zoom out (domain axis only) action command. */
-    public static final String ZOOM_OUT_DOMAIN_COMMAND = "ZOOM_DOMAIN_BOTH";
-
-    /** Zoom out (range axis only) action command. */
-    public static final String ZOOM_OUT_RANGE_COMMAND = "ZOOM_RANGE_BOTH";
-
-    /** Zoom reset (both axes) action command. */
-    public static final String ZOOM_RESET_BOTH_COMMAND = "ZOOM_RESET_BOTH";
-
-    /** Zoom reset (domain axis only) action command. */
-    public static final String ZOOM_RESET_DOMAIN_COMMAND = "ZOOM_RESET_DOMAIN";
-
-    /** Zoom reset (range axis only) action command. */
-    public static final String ZOOM_RESET_RANGE_COMMAND = "ZOOM_RESET_RANGE";
-
-    /** Illustrates that move is not allowed */
-    private static final Cursor INVALID_MOVE_CURSOR;
-
-    static {
-        Cursor invalidMoveCursor = Cursor.getDefaultCursor();
-        try {
-            invalidMoveCursor = Cursor.getSystemCustomCursor("Invalid.32x32");
-        } catch (HeadlessException | AWTException e1) {
-            // Ignore
-        }
-        INVALID_MOVE_CURSOR = invalidMoveCursor;
-    }
-
-    /** The chart that is displayed in the panel. */
-    private JFreeChart chart;
-
-    /** Storage for registered (chart) mouse listeners. */
-    private transient EventListenerList chartMouseListeners;
-
-    /** A flag that controls whether or not the off-screen buffer is used. */
-    private boolean useBuffer;
-
-    /** A flag that indicates that the buffer should be refreshed. */
-    private boolean refreshBuffer;
-
-    /** A buffer for the rendered chart. */
-    private transient BufferedImage chartBuffer;
-
-    /**
-     * The minimum width for drawing a chart (uses scaling for smaller widths).
-     */
-    private int minimumDrawWidth;
-
-    /**
-     * The minimum height for drawing a chart (uses scaling for smaller
-     * heights).
-     */
-    private int minimumDrawHeight;
-
-    /**
-     * The maximum width for drawing a chart (uses scaling for bigger
-     * widths).
-     */
-    private int maximumDrawWidth;
-
-    /**
-     * The maximum height for drawing a chart (uses scaling for bigger
-     * heights).
-     */
-    private int maximumDrawHeight;
-
-    /** The popup menu for the frame. */
-    private JPopupMenu popup;
-
-    /** The drawing info collected the last time the chart was drawn. */
-    private ChartRenderingInfo info;
-
-    /** The chart anchor point. */
-    private Point2D anchor;
-
-    /** The scale factor used to draw the chart. */
-    private double scaleX;
-
-    /** The scale factor used to draw the chart. */
-    private double scaleY;
-
-    /** The plot orientation. */
-    private PlotOrientation orientation = PlotOrientation.VERTICAL;
-
-    /** A flag that controls whether or not domain zooming is enabled. */
-    private boolean domainZoomable = false;
-
-    /** A flag that controls whether or not range zooming is enabled. */
-    private boolean rangeZoomable = false;
-
-    /**
-     * The zoom rectangle starting point (selected by the user with a mouse
-     * click).  This is a point on the screen, not the chart (which may have
-     * been scaled up or down to fit the panel).
-     */
-    private Point2D zoomPoint = null;
-
-    /** The zoom rectangle (selected by the user with the mouse). */
-    private transient Rectangle2D zoomRectangle = null;
-
-    /** Controls if the zoom rectangle is drawn as an outline or filled. */
-    private boolean fillZoomRectangle = true;
-
-    /** The minimum distance required to drag the mouse to trigger a zoom. */
-    private int zoomTriggerDistance;
-
-    /** A flag that controls whether or not horizontal tracing is enabled. */
-    private boolean horizontalAxisTrace = false;
-
-    /** A flag that controls whether or not vertical tracing is enabled. */
-    private boolean verticalAxisTrace = false;
-
-    /** A vertical trace line. */
-    private transient Line2D verticalTraceLine;
-
-    /** A horizontal trace line. */
-    private transient Line2D horizontalTraceLine;
-
-    /** Menu item for zooming in on a chart (both axes). */
-    private JMenuItem zoomInBothMenuItem;
-
-    /** Menu item for zooming in on a chart (domain axis). */
-    private JMenuItem zoomInDomainMenuItem;
-
-    /** Menu item for zooming in on a chart (range axis). */
-    private JMenuItem zoomInRangeMenuItem;
-
-    /** Menu item for zooming out on a chart. */
-    private JMenuItem zoomOutBothMenuItem;
-
-    /** Menu item for zooming out on a chart (domain axis). */
-    private JMenuItem zoomOutDomainMenuItem;
-
-    /** Menu item for zooming out on a chart (range axis). */
-    private JMenuItem zoomOutRangeMenuItem;
-
-    /** Menu item for resetting the zoom (both axes). */
-    private JMenuItem zoomResetBothMenuItem;
-
-    /** Menu item for resetting the zoom (domain axis only). */
-    private JMenuItem zoomResetDomainMenuItem;
-
-    /** Menu item for resetting the zoom (range axis only). */
-    private JMenuItem zoomResetRangeMenuItem;
-
-    /**
-     * The default directory for saving charts to file.
-     */
-    private File defaultDirectoryForSaveAs;
-
-    /** A flag that controls whether or not file extensions are enforced. */
-    private boolean enforceFileExtensions;
-
-    /** A flag that indicates if original tooltip delays are changed. */
-    private boolean ownToolTipDelaysActive;
-
-    /** Original initial tooltip delay of ToolTipManager.sharedInstance(). */
-    private int originalToolTipInitialDelay;
-
-    /** Original reshow tooltip delay of ToolTipManager.sharedInstance(). */
-    private int originalToolTipReshowDelay;
-
-    /** Original dismiss tooltip delay of ToolTipManager.sharedInstance(). */
-    private int originalToolTipDismissDelay;
-
-    /** Own initial tooltip delay to be used in this chart panel. */
-    private int ownToolTipInitialDelay;
-
-    /** Own reshow tooltip delay to be used in this chart panel. */
-    private int ownToolTipReshowDelay;
-
-    /** Own dismiss tooltip delay to be used in this chart panel. */
-    private int ownToolTipDismissDelay;
-
-    /** The factor used to zoom in on an axis range. */
-    private double zoomInFactor = 0.5;
-
-    /** The factor used to zoom out on an axis range. */
-    private double zoomOutFactor = 2.0;
-
-    /**
-     * A flag that controls whether zoom operations are centred on the
-     * current anchor point, or the centre point of the relevant axis.
-     */
-    private boolean zoomAroundAnchor;
-
-    /**
-     * The paint used to draw the zoom rectangle outline.
-     */
-    private transient Paint zoomOutlinePaint;
-
-    /**
-     * The zoom fill paint (should use transparency).
-     */
-    private transient Paint zoomFillPaint;
-
-    /** The resourceBundle for the localization. */
-    protected static ResourceBundle localizationResources
-            = ResourceBundleWrapper.getBundle(
-                    "org.jfree.chart.LocalizationBundle");
-
-    /** 
-     * Temporary storage for the width and height of the chart 
-     * drawing area during panning.
-     */
-    private double panW, panH;
-
-    /** The last mouse position during panning. */
-    private Point panLast;
-
-    /**
-     * The mask for mouse events to trigger panning.
-     */
-    private int panMask = InputEvent.CTRL_MASK;
-
-    /** The movable chart entity (selected by the user by dragging the mouse). */
-    private transient MovableChartEntity movableChartEntity;
-
-    /** The predicate that enables dragging a movable chart entity */ 
-    private Predicate<MouseEvent> moveChartEntityPredicate = 
-            e -> e.getButton() == MouseEvent.BUTTON1;
-    
-    /**
-     * The move starting point (selected by the user with a mouse
-     * click). This is a point on the screen, not the chart (which may have been
-     * scaled up or down to fit the panel).
-     */
-    private transient Point2D moveChartEntityFrom;
-    
-    /**
-     * The move end point (selected by the user by dragging the mouse). This is
-     * a point on the screen, not the chart (which may have been scaled up or
-     * down to fit the panel).
-     */
-    private transient Point2D moveChartEntityTo;
-    
-    /** The paint to use to illustrate where the chart entity will be moved to */
-    private transient Paint moveChartEntityFillPaint;
-
-    /**
-     * A list of overlays for the panel.
-     */
-    private List<Overlay> overlays;
-    
-    /**
-     * Constructs a panel that displays the specified chart.
-     *
-     * @param chart  the chart.
-     */
-    public ChartPanel(JFreeChart chart) {
-        this(chart, DEFAULT_WIDTH, DEFAULT_HEIGHT,
-            DEFAULT_MINIMUM_DRAW_WIDTH, DEFAULT_MINIMUM_DRAW_HEIGHT,
-            DEFAULT_MAXIMUM_DRAW_WIDTH, DEFAULT_MAXIMUM_DRAW_HEIGHT,
-            DEFAULT_BUFFER_USED,
-            true,  // properties
-            true,  // save
-            true,  // print
-            true,  // zoom
-            true   // tooltips
-        );
-
-    }
-
-    /**
-     * Constructs a panel containing a chart.  The {@code useBuffer} flag
-     * controls whether or not an offscreen {@code BufferedImage} is
-     * maintained for the chart.  If the buffer is used, more memory is
-     * consumed, but panel repaints will be a lot quicker in cases where the
-     * chart itself hasn't changed (for example, when another frame is moved
-     * to reveal the panel).  WARNING: If you set the {@code useBuffer}
-     * flag to false, note that the mouse zooming rectangle will (in that case)
-     * be drawn using XOR, and there is a SEVERE performance problem with that
-     * on JRE6 on Windows.
-     *
-     * @param chart  the chart.
-     * @param useBuffer  a flag controlling whether or not an off-screen buffer
-     *                   is used (read the warning above before setting this
-     *                   to {@code false}).
-     */
-    public ChartPanel(JFreeChart chart, boolean useBuffer) {
-
-        this(chart, DEFAULT_WIDTH, DEFAULT_HEIGHT, DEFAULT_MINIMUM_DRAW_WIDTH,
-                DEFAULT_MINIMUM_DRAW_HEIGHT, DEFAULT_MAXIMUM_DRAW_WIDTH,
-                DEFAULT_MAXIMUM_DRAW_HEIGHT, useBuffer,
-                true,  // properties
-                true,  // save
-                true,  // print
-                true,  // zoom
-                true   // tooltips
-                );
-
-    }
-
-    /**
-     * Constructs a JFreeChart panel.
-     *
-     * @param chart  the chart.
-     * @param properties  a flag indicating whether or not the chart property
-     *                    editor should be available via the popup menu.
-     * @param save  a flag indicating whether or not save options should be
-     *              available via the popup menu.
-     * @param print  a flag indicating whether or not the print option
-     *               should be available via the popup menu.
-     * @param zoom  a flag indicating whether or not zoom options should
-     *              be added to the popup menu.
-     * @param tooltips  a flag indicating whether or not tooltips should be
-     *                  enabled for the chart.
-     */
-    public ChartPanel(JFreeChart chart, boolean properties, boolean save,
-            boolean print, boolean zoom, boolean tooltips) {
-
-        this(chart, DEFAULT_WIDTH, DEFAULT_HEIGHT,
-             DEFAULT_MINIMUM_DRAW_WIDTH, DEFAULT_MINIMUM_DRAW_HEIGHT,
-             DEFAULT_MAXIMUM_DRAW_WIDTH, DEFAULT_MAXIMUM_DRAW_HEIGHT,
-             DEFAULT_BUFFER_USED, properties, save, print, zoom, tooltips);
-
-    }
-
-    /**
-     * Constructs a JFreeChart panel.
-     *
-     * @param chart  the chart.
-     * @param width  the preferred width of the panel.
-     * @param height  the preferred height of the panel.
-     * @param minimumDrawWidth  the minimum drawing width.
-     * @param minimumDrawHeight  the minimum drawing height.
-     * @param maximumDrawWidth  the maximum drawing width.
-     * @param maximumDrawHeight  the maximum drawing height.
-     * @param useBuffer  a flag that indicates whether to use the off-screen
-     *                   buffer to improve performance (at the expense of
-     *                   memory).
-     * @param properties  a flag indicating whether or not the chart property
-     *                    editor should be available via the popup menu.
-     * @param save  a flag indicating whether or not save options should be
-     *              available via the popup menu.
-     * @param print  a flag indicating whether or not the print option
-     *               should be available via the popup menu.
-     * @param zoom  a flag indicating whether or not zoom options should be
-     *              added to the popup menu.
-     * @param tooltips  a flag indicating whether or not tooltips should be
-     *                  enabled for the chart.
-     */
-    public ChartPanel(JFreeChart chart, int width, int height,
-            int minimumDrawWidth, int minimumDrawHeight, int maximumDrawWidth,
-            int maximumDrawHeight, boolean useBuffer, boolean properties,
-            boolean save, boolean print, boolean zoom, boolean tooltips) {
-
-        this(chart, width, height, minimumDrawWidth, minimumDrawHeight,
-                maximumDrawWidth, maximumDrawHeight, useBuffer, properties,
-                true, save, print, zoom, tooltips);
-    }
-
-    /**
-     * Constructs a JFreeChart panel.
-     *
-     * @param chart  the chart.
-     * @param width  the preferred width of the panel.
-     * @param height  the preferred height of the panel.
-     * @param minimumDrawWidth  the minimum drawing width.
-     * @param minimumDrawHeight  the minimum drawing height.
-     * @param maximumDrawWidth  the maximum drawing width.
-     * @param maximumDrawHeight  the maximum drawing height.
-     * @param useBuffer  a flag that indicates whether to use the off-screen
-     *                   buffer to improve performance (at the expense of
-     *                   memory).
-     * @param properties  a flag indicating whether or not the chart property
-     *                    editor should be available via the popup menu.
-     * @param copy  a flag indicating whether or not a copy option should be
-     *              available via the popup menu.
-     * @param save  a flag indicating whether or not save options should be
-     *              available via the popup menu.
-     * @param print  a flag indicating whether or not the print option
-     *               should be available via the popup menu.
-     * @param zoom  a flag indicating whether or not zoom options should be
-     *              added to the popup menu.
-     * @param tooltips  a flag indicating whether or not tooltips should be
-     *                  enabled for the chart.
-     */
-    public ChartPanel(JFreeChart chart, int width, int height,
-           int minimumDrawWidth, int minimumDrawHeight, int maximumDrawWidth,
-           int maximumDrawHeight, boolean useBuffer, boolean properties,
-           boolean copy, boolean save, boolean print, boolean zoom,
-           boolean tooltips) {
-
-        setChart(chart);
-        this.chartMouseListeners = new EventListenerList();
-        this.info = new ChartRenderingInfo();
-        setPreferredSize(new Dimension(width, height));
-        this.useBuffer = useBuffer;
-        this.refreshBuffer = false;
-        this.minimumDrawWidth = minimumDrawWidth;
-        this.minimumDrawHeight = minimumDrawHeight;
-        this.maximumDrawWidth = maximumDrawWidth;
-        this.maximumDrawHeight = maximumDrawHeight;
-        this.zoomTriggerDistance = DEFAULT_ZOOM_TRIGGER_DISTANCE;
-
-        // set up popup menu...
-        this.popup = null;
-        if (properties || copy || save || print || zoom) {
-            this.popup = createPopupMenu(properties, copy, save, print, zoom);
-        }
-
-        enableEvents(AWTEvent.MOUSE_EVENT_MASK);
-        enableEvents(AWTEvent.MOUSE_MOTION_EVENT_MASK);
-        setDisplayToolTips(tooltips);
-        addMouseListener(this);
-        addMouseMotionListener(this);
-
-        this.defaultDirectoryForSaveAs = null;
-        this.enforceFileExtensions = true;
-
-        // initialize ChartPanel-specific tool tip delays with
-        // values the from ToolTipManager.sharedInstance()
-        ToolTipManager ttm = ToolTipManager.sharedInstance();
-        this.ownToolTipInitialDelay = ttm.getInitialDelay();
-        this.ownToolTipDismissDelay = ttm.getDismissDelay();
-        this.ownToolTipReshowDelay = ttm.getReshowDelay();
-
-        this.zoomAroundAnchor = false;
-        this.zoomOutlinePaint = Color.BLUE;
-        this.zoomFillPaint = new Color(0, 0, 255, 63);
-
-        this.moveChartEntityFillPaint = new Color(0, 0, 0, 63);
-
-        this.panMask = InputEvent.CTRL_MASK;
-        // for MacOSX we can't use the CTRL key for mouse drags, see:
-        // http://developer.apple.com/qa/qa2004/qa1362.html
-        String osName = System.getProperty("os.name").toLowerCase();
-        if (osName.startsWith("mac os x")) {
-            this.panMask = InputEvent.ALT_MASK;
-        }
-
-        this.overlays = new ArrayList<>();
-    }
-
-    /**
-     * Returns the chart contained in the panel.
-     *
-     * @return The chart (possibly {@code null}).
-     */
-    public JFreeChart getChart() {
-        return this.chart;
-    }
-
-    /**
-     * Sets the chart that is displayed in the panel.
-     *
-     * @param chart  the chart ({@code null} permitted).
-     */
-    public void setChart(JFreeChart chart) {
-
-        // stop listening for changes to the existing chart
-        if (this.chart != null) {
-            this.chart.removeChangeListener(this);
-            this.chart.removeProgressListener(this);
-        }
-
-        // add the new chart
-        this.chart = chart;
-        if (chart != null) {
-            this.chart.addChangeListener(this);
-            this.chart.addProgressListener(this);
-            Plot plot = chart.getPlot();
-            this.domainZoomable = false;
-            this.rangeZoomable = false;
-            if (plot instanceof Zoomable) {
-                Zoomable z = (Zoomable) plot;
-                this.domainZoomable = z.isDomainZoomable();
-                this.rangeZoomable = z.isRangeZoomable();
-                this.orientation = z.getOrientation();
-            }
-        }
-        else {
-            this.domainZoomable = false;
-            this.rangeZoomable = false;
-        }
-        if (this.useBuffer) {
-            this.refreshBuffer = true;
-        }
-        repaint();
-
-    }
-
-    /**
-     * Returns the minimum drawing width for charts.
-     * <P>
-     * If the width available on the panel is less than this, then the chart is
-     * drawn at the minimum width then scaled down to fit.
-     *
-     * @return The minimum drawing width.
-     */
-    public int getMinimumDrawWidth() {
-        return this.minimumDrawWidth;
-    }
-
-    /**
-     * Sets the minimum drawing width for the chart on this panel.
-     * <P>
-     * At the time the chart is drawn on the panel, if the available width is
-     * less than this amount, the chart will be drawn using the minimum width
-     * then scaled down to fit the available space.
-     *
-     * @param width  The width.
-     */
-    public void setMinimumDrawWidth(int width) {
-        this.minimumDrawWidth = width;
-    }
-
-    /**
-     * Returns the maximum drawing width for charts.
-     * <P>
-     * If the width available on the panel is greater than this, then the chart
-     * is drawn at the maximum width then scaled up to fit.
-     *
-     * @return The maximum drawing width.
-     */
-    public int getMaximumDrawWidth() {
-        return this.maximumDrawWidth;
-    }
-
-    /**
-     * Sets the maximum drawing width for the chart on this panel.
-     * <P>
-     * At the time the chart is drawn on the panel, if the available width is
-     * greater than this amount, the chart will be drawn using the maximum
-     * width then scaled up to fit the available space.
-     *
-     * @param width  The width.
-     */
-    public void setMaximumDrawWidth(int width) {
-        this.maximumDrawWidth = width;
-    }
-
-    /**
-     * Returns the minimum drawing height for charts.
-     * <P>
-     * If the height available on the panel is less than this, then the chart
-     * is drawn at the minimum height then scaled down to fit.
-     *
-     * @return The minimum drawing height.
-     */
-    public int getMinimumDrawHeight() {
-        return this.minimumDrawHeight;
-    }
-
-    /**
-     * Sets the minimum drawing height for the chart on this panel.
-     * <P>
-     * At the time the chart is drawn on the panel, if the available height is
-     * less than this amount, the chart will be drawn using the minimum height
-     * then scaled down to fit the available space.
-     *
-     * @param height  The height.
-     */
-    public void setMinimumDrawHeight(int height) {
-        this.minimumDrawHeight = height;
-    }
-
-    /**
-     * Returns the maximum drawing height for charts.
-     * <P>
-     * If the height available on the panel is greater than this, then the
-     * chart is drawn at the maximum height then scaled up to fit.
-     *
-     * @return The maximum drawing height.
-     */
-    public int getMaximumDrawHeight() {
-        return this.maximumDrawHeight;
-    }
-
-    /**
-     * Sets the maximum drawing height for the chart on this panel.
-     * <P>
-     * At the time the chart is drawn on the panel, if the available height is
-     * greater than this amount, the chart will be drawn using the maximum
-     * height then scaled up to fit the available space.
-     *
-     * @param height  The height.
-     */
-    public void setMaximumDrawHeight(int height) {
-        this.maximumDrawHeight = height;
-    }
-
-    /**
-     * Returns the X scale factor for the chart.  This will be 1.0 if no
-     * scaling has been used.
-     *
-     * @return The scale factor.
-     */
-    public double getScaleX() {
-        return this.scaleX;
-    }
-
-    /**
-     * Returns the Y scale factory for the chart.  This will be 1.0 if no
-     * scaling has been used.
-     *
-     * @return The scale factor.
-     */
-    public double getScaleY() {
-        return this.scaleY;
-    }
-
-    /**
-     * Returns the anchor point.
-     *
-     * @return The anchor point (possibly {@code null}).
-     */
-    public Point2D getAnchor() {
-        return this.anchor;
-    }
-
-    /**
-     * Sets the anchor point.  This method is provided for the use of
-     * subclasses, not end users.
-     *
-     * @param anchor  the anchor point ({@code null} permitted).
-     */
-    protected void setAnchor(Point2D anchor) {
-        this.anchor = anchor;
-    }
-
-    /**
-     * Returns the popup menu.
-     *
-     * @return The popup menu.
-     */
-    public JPopupMenu getPopupMenu() {
-        return this.popup;
-    }
-
-    /**
-     * Sets the popup menu for the panel.
-     *
-     * @param popup  the popup menu ({@code null} permitted).
-     */
-    public void setPopupMenu(JPopupMenu popup) {
-        this.popup = popup;
-    }
-
-    /**
-     * Returns the chart rendering info from the most recent chart redraw.
-     *
-     * @return The chart rendering info.
-     */
-    public ChartRenderingInfo getChartRenderingInfo() {
-        return this.info;
-    }
-
-    /**
-     * A convenience method that switches on mouse-based zooming.
-     *
-     * @param flag  {@code true} enables zooming and rectangle fill on
-     *              zoom.
-     */
-    public void setMouseZoomable(boolean flag) {
-        setMouseZoomable(flag, true);
-    }
-
-    /**
-     * A convenience method that switches on mouse-based zooming.
-     *
-     * @param flag  {@code true} if zooming enabled
-     * @param fillRectangle  {@code true} if zoom rectangle is filled,
-     *                       false if rectangle is shown as outline only.
-     */
-    public void setMouseZoomable(boolean flag, boolean fillRectangle) {
-        setDomainZoomable(flag);
-        setRangeZoomable(flag);
-        setFillZoomRectangle(fillRectangle);
-    }
-
-    /**
-     * Returns the flag that determines whether or not zooming is enabled for
-     * the domain axis.
-     *
-     * @return A boolean.
-     */
-    public boolean isDomainZoomable() {
-        return this.domainZoomable;
-    }
-
-    /**
-     * Sets the flag that controls whether or not zooming is enabled for the
-     * domain axis.  A check is made to ensure that the current plot supports
-     * zooming for the domain values.
-     *
-     * @param flag  {@code true} enables zooming if possible.
-     */
-    public void setDomainZoomable(boolean flag) {
-        if (flag) {
-            Plot plot = this.chart.getPlot();
-            if (plot instanceof Zoomable) {
-                Zoomable z = (Zoomable) plot;
-                this.domainZoomable = flag && (z.isDomainZoomable());
-            }
-        }
-        else {
-            this.domainZoomable = false;
-        }
-    }
-
-    /**
-     * Returns the flag that determines whether or not zooming is enabled for
-     * the range axis.
-     *
-     * @return A boolean.
-     */
-    public boolean isRangeZoomable() {
-        return this.rangeZoomable;
-    }
-
-    /**
-     * A flag that controls mouse-based zooming on the vertical axis.
-     *
-     * @param flag  {@code true} enables zooming.
-     */
-    public void setRangeZoomable(boolean flag) {
-        if (flag) {
-            Plot plot = this.chart.getPlot();
-            if (plot instanceof Zoomable) {
-                Zoomable z = (Zoomable) plot;
-                this.rangeZoomable = flag && (z.isRangeZoomable());
-            }
-        }
-        else {
-            this.rangeZoomable = false;
-        }
-    }
-
-    /**
-     * Returns the flag that controls whether or not the zoom rectangle is
-     * filled when drawn.
-     *
-     * @return A boolean.
-     */
-    public boolean getFillZoomRectangle() {
-        return this.fillZoomRectangle;
-    }
-
-    /**
-     * A flag that controls how the zoom rectangle is drawn.
-     *
-     * @param flag  {@code true} instructs to fill the rectangle on
-     *              zoom, otherwise it will be outlined.
-     */
-    public void setFillZoomRectangle(boolean flag) {
-        this.fillZoomRectangle = flag;
-    }
-
-    /**
-     * Returns the zoom trigger distance.  This controls how far the mouse must
-     * move before a zoom action is triggered.
-     *
-     * @return The distance (in Java2D units).
-     */
-    public int getZoomTriggerDistance() {
-        return this.zoomTriggerDistance;
-    }
-
-    /**
-     * Sets the zoom trigger distance.  This controls how far the mouse must
-     * move before a zoom action is triggered.
-     *
-     * @param distance  the distance (in Java2D units).
-     */
-    public void setZoomTriggerDistance(int distance) {
-        this.zoomTriggerDistance = distance;
-    }
-
-    /**
-     * Returns the flag that controls whether or not a horizontal axis trace
-     * line is drawn over the plot area at the current mouse location.
-     *
-     * @return A boolean.
-     */
-    public boolean getHorizontalAxisTrace() {
-        return this.horizontalAxisTrace;
-    }
-
-    /**
-     * A flag that controls trace lines on the horizontal axis.
-     *
-     * @param flag  {@code true} enables trace lines for the mouse
-     *      pointer on the horizontal axis.
-     */
-    public void setHorizontalAxisTrace(boolean flag) {
-        this.horizontalAxisTrace = flag;
-    }
-
-    /**
-     * Returns the horizontal trace line.
-     *
-     * @return The horizontal trace line (possibly {@code null}).
-     */
-    protected Line2D getHorizontalTraceLine() {
-        return this.horizontalTraceLine;
-    }
-
-    /**
-     * Sets the horizontal trace line.
-     *
-     * @param line  the line ({@code null} permitted).
-     */
-    protected void setHorizontalTraceLine(Line2D line) {
-        this.horizontalTraceLine = line;
-    }
-
-    /**
-     * Returns the flag that controls whether or not a vertical axis trace
-     * line is drawn over the plot area at the current mouse location.
-     *
-     * @return A boolean.
-     */
-    public boolean getVerticalAxisTrace() {
-        return this.verticalAxisTrace;
-    }
-
-    /**
-     * A flag that controls trace lines on the vertical axis.
-     *
-     * @param flag  {@code true} enables trace lines for the mouse
-     *              pointer on the vertical axis.
-     */
-    public void setVerticalAxisTrace(boolean flag) {
-        this.verticalAxisTrace = flag;
-    }
-
-    /**
-     * Returns the vertical trace line.
-     *
-     * @return The vertical trace line (possibly {@code null}).
-     */
-    protected Line2D getVerticalTraceLine() {
-        return this.verticalTraceLine;
-    }
-
-    /**
-     * Sets the vertical trace line.
-     *
-     * @param line  the line ({@code null} permitted).
-     */
-    protected void setVerticalTraceLine(Line2D line) {
-        this.verticalTraceLine = line;
-    }
-
-    /**
-     * Returns the default directory for the "save as" option.
-     *
-     * @return The default directory (possibly {@code null}).
-     */
-    public File getDefaultDirectoryForSaveAs() {
-        return this.defaultDirectoryForSaveAs;
-    }
-
-    /**
-     * Sets the default directory for the "save as" option.  If you set this
-     * to {@code null}, the user's default directory will be used.
-     *
-     * @param directory  the directory ({@code null} permitted).
-     */
-    public void setDefaultDirectoryForSaveAs(File directory) {
-        if (directory != null) {
-            if (!directory.isDirectory()) {
-                throw new IllegalArgumentException(
-                        "The 'directory' argument is not a directory.");
-            }
-        }
-        this.defaultDirectoryForSaveAs = directory;
-    }
-
-    /**
-     * Returns {@code true} if file extensions should be enforced, and
-     * {@code false} otherwise.
-     *
-     * @return The flag.
-     *
-     * @see #setEnforceFileExtensions(boolean)
-     */
-    public boolean isEnforceFileExtensions() {
-        return this.enforceFileExtensions;
-    }
-
-    /**
-     * Sets a flag that controls whether or not file extensions are enforced.
-     *
-     * @param enforce  the new flag value.
-     *
-     * @see #isEnforceFileExtensions()
-     */
-    public void setEnforceFileExtensions(boolean enforce) {
-        this.enforceFileExtensions = enforce;
-    }
-
-    public void setMoveChartEntityPredicate(
-            Predicate<MouseEvent> moveChartEntityPredicate) {
-        this.moveChartEntityPredicate = moveChartEntityPredicate;
-    }
-
-    public Paint getMoveChartEntityFillPaint() {
-        return moveChartEntityFillPaint;
-    }
-    
-    public void setMoveChartEntityFillPaint(Paint moveChartEntityFillPaint) {
-        this.moveChartEntityFillPaint = moveChartEntityFillPaint;
-    }
-    
-    
-    /**
-     * Returns the flag that controls whether or not zoom operations are
-     * centered around the current anchor point.
-     *
-     * @return A boolean.
-     *
-     * @see #setZoomAroundAnchor(boolean)
-     */
-    public boolean getZoomAroundAnchor() {
-        return this.zoomAroundAnchor;
-    }
-
-    /**
-     * Sets the flag that controls whether or not zoom operations are
-     * centered around the current anchor point.
-     *
-     * @param zoomAroundAnchor  the new flag value.
-     *
-     * @see #getZoomAroundAnchor()
-     */
-    public void setZoomAroundAnchor(boolean zoomAroundAnchor) {
-        this.zoomAroundAnchor = zoomAroundAnchor;
-    }
-
-    /**
-     * Returns the zoom rectangle fill paint.
-     *
-     * @return The zoom rectangle fill paint (never {@code null}).
-     *
-     * @see #setZoomFillPaint(java.awt.Paint)
-     * @see #setFillZoomRectangle(boolean)
-     */
-    public Paint getZoomFillPaint() {
-        return this.zoomFillPaint;
-    }
-
-    /**
-     * Sets the zoom rectangle fill paint.
-     *
-     * @param paint  the paint ({@code null} not permitted).
-     *
-     * @see #getZoomFillPaint()
-     * @see #getFillZoomRectangle()
-     */
-    public void setZoomFillPaint(Paint paint) {
-        Args.nullNotPermitted(paint, "paint");
-        this.zoomFillPaint = paint;
-    }
-
-    /**
-     * Returns the zoom rectangle outline paint.
-     *
-     * @return The zoom rectangle outline paint (never {@code null}).
-     *
-     * @see #setZoomOutlinePaint(java.awt.Paint)
-     * @see #setFillZoomRectangle(boolean)
-     */
-    public Paint getZoomOutlinePaint() {
-        return this.zoomOutlinePaint;
-    }
-
-    /**
-     * Sets the zoom rectangle outline paint.
-     *
-     * @param paint  the paint ({@code null} not permitted).
-     *
-     * @see #getZoomOutlinePaint()
-     * @see #getFillZoomRectangle()
-     */
-    public void setZoomOutlinePaint(Paint paint) {
-        this.zoomOutlinePaint = paint;
-    }
-
-    /**
-     * The mouse wheel handler.
-     */
-    private MouseWheelHandler mouseWheelHandler;
-
-    /**
-     * Returns {@code true} if the mouse wheel handler is enabled, and
-     * {@code false} otherwise.
-     *
-     * @return A boolean.
-     */
-    public boolean isMouseWheelEnabled() {
-        return this.mouseWheelHandler != null;
-    }
-
-    /**
-     * Enables or disables mouse wheel support for the panel.
-     *
-     * @param flag  a boolean.
-     */
-    public void setMouseWheelEnabled(boolean flag) {
-        if (flag && this.mouseWheelHandler == null) {
-            this.mouseWheelHandler = new MouseWheelHandler(this);
-        }
-        else if (!flag && this.mouseWheelHandler != null) {
-            this.removeMouseWheelListener(this.mouseWheelHandler);
-            this.mouseWheelHandler = null;
-        } 
-    }
-
-    /**
-     * Add an overlay to the panel.
-     *
-     * @param overlay  the overlay ({@code null} not permitted).
-     */
-    public void addOverlay(Overlay overlay) {
-        Args.nullNotPermitted(overlay, "overlay");
-        this.overlays.add(overlay);
-        overlay.addChangeListener(this);
-        repaint();
-    }
-
-    /**
-     * Removes an overlay from the panel.
-     *
-     * @param overlay  the overlay to remove ({@code null} not permitted).
-     */
-    public void removeOverlay(Overlay overlay) {
-        Args.nullNotPermitted(overlay, "overlay");
-        boolean removed = this.overlays.remove(overlay);
-        if (removed) {
-            overlay.removeChangeListener(this);
-            repaint();
-        }
-    }
-
-    /**
-     * Handles a change to an overlay by repainting the panel.
-     *
-     * @param event  the event.
-     */
-    @Override
-    public void overlayChanged(OverlayChangeEvent event) {
-        repaint();
-    }
-
-    /**
-     * Switches the display of tooltips for the panel on or off.  Note that
-     * tooltips can only be displayed if the chart has been configured to
-     * generate tooltip items.
-     *
-     * @param flag  {@code true} to enable tooltips, {@code false} to
-     *              disable tooltips.
-     */
-    public void setDisplayToolTips(boolean flag) {
-        if (flag) {
-            ToolTipManager.sharedInstance().registerComponent(this);
-        }
-        else {
-            ToolTipManager.sharedInstance().unregisterComponent(this);
-        }
-    }
-
-    /**
-     * Returns a string for the tooltip.
-     *
-     * @param e  the mouse event.
-     *
-     * @return A tool tip or {@code null} if no tooltip is available.
-     */
-    @Override
-    public String getToolTipText(MouseEvent e) {
-        String result = null;
-        if (this.info != null) {
-            EntityCollection entities = this.info.getEntityCollection();
-            if (entities != null) {
-                Insets insets = getInsets();
-                ChartEntity entity = entities.getEntity(
-                        (int) ((e.getX() - insets.left) / this.scaleX),
-                        (int) ((e.getY() - insets.top) / this.scaleY));
-                if (entity != null) {
-                    result = entity.getToolTipText();
-                }
-            }
-        }
-        return result;
-    }
-
-    /**
-     * Translates a Java2D point on the chart to a screen location.
-     *
-     * @param java2DPoint  the Java2D point.
-     *
-     * @return The screen location.
-     */
-    public Point translateJava2DToScreen(Point2D java2DPoint) {
-        Insets insets = getInsets();
-        int x = (int) (java2DPoint.getX() * this.scaleX + insets.left);
-        int y = (int) (java2DPoint.getY() * this.scaleY + insets.top);
-        return new Point(x, y);
-    }
-
-    /**
-     * Translates a panel (component) location to a Java2D point.
-     *
-     * @param screenPoint  the screen location ({@code null} not
-     *                     permitted).
-     *
-     * @return The Java2D coordinates.
-     */
-    public Point2D translateScreenToJava2D(Point screenPoint) {
-        Insets insets = getInsets();
-        double x = (screenPoint.getX() - insets.left) / this.scaleX;
-        double y = (screenPoint.getY() - insets.top) / this.scaleY;
-        return new Point2D.Double(x, y);
-    }
-
-    /**
-     * Applies any scaling that is in effect for the chart drawing to the
-     * given rectangle.
-     *
-     * @param rect  the rectangle ({@code null} not permitted).
-     *
-     * @return A new scaled rectangle.
-     */
-    public Rectangle2D scale(Rectangle2D rect) {
-        Insets insets = getInsets();
-        double x = rect.getX() * getScaleX() + insets.left;
-        double y = rect.getY() * getScaleY() + insets.top;
-        double w = rect.getWidth() * getScaleX();
-        double h = rect.getHeight() * getScaleY();
-        return new Rectangle2D.Double(x, y, w, h);
-    }
-
-    /**
-     * Returns the chart entity at a given point.
-     * <P>
-     * This method will return null if there is (a) no entity at the given
-     * point, or (b) no entity collection has been generated.
-     *
-     * @param viewX  the x-coordinate.
-     * @param viewY  the y-coordinate.
-     *
-     * @return The chart entity (possibly {@code null}).
-     */
-    public ChartEntity getEntityForPoint(int viewX, int viewY) {
-
-        ChartEntity result = null;
-        if (this.info != null) {
-            Insets insets = getInsets();
-            double x = (viewX - insets.left) / this.scaleX;
-            double y = (viewY - insets.top) / this.scaleY;
-            EntityCollection entities = this.info.getEntityCollection();
-            result = entities != null ? entities.getEntity(x, y) : null;
-        }
-        return result;
-
-    }
-
-    /**
-     * Returns the flag that controls whether or not the offscreen buffer
-     * needs to be refreshed.
-     *
-     * @return A boolean.
-     */
-    public boolean getRefreshBuffer() {
-        return this.refreshBuffer;
-    }
-
-    /**
-     * Sets the refresh buffer flag.  This flag is used to avoid unnecessary
-     * redrawing of the chart when the offscreen image buffer is used.
-     *
-     * @param flag  {@code true} indicates that the buffer should be
-     *              refreshed.
-     */
-    public void setRefreshBuffer(boolean flag) {
-        this.refreshBuffer = flag;
-    }
-
-    /**
-     * Paints the component by drawing the chart to fill the entire component,
-     * but allowing for the insets (which will be non-zero if a border has been
-     * set for this component).  To increase performance (at the expense of
-     * memory), an off-screen buffer image can be used.
-     *
-     * @param g  the graphics device for drawing on.
-     */
-    @Override
-    public void paintComponent(Graphics g) {
-        super.paintComponent(g);
-        if (this.chart == null) {
-            return;
-        }
-        Graphics2D g2 = (Graphics2D) g.create();
-        
-        // first determine the size of the chart rendering area...
-        Dimension size = getSize();
-        Insets insets = getInsets();
-        final int availableWidth = size.width - insets.left - insets.right; 
-        final int availableHeight = size.height - insets.top - insets.bottom;
-
-        // work out if scaling is required...
-        boolean scale = false;
-        int drawWidth = availableWidth;
-        int drawHeight = availableHeight;
-        this.scaleX = 1.0;
-        this.scaleY = 1.0;
-
-        if (drawWidth < this.minimumDrawWidth) {
-            this.scaleX = (double) drawWidth / (double) this.minimumDrawWidth;
-            drawWidth = this.minimumDrawWidth;
-            scale = true;
-        }
-        else if (drawWidth > this.maximumDrawWidth) {
-            this.scaleX = (double) drawWidth / (double) this.maximumDrawWidth;
-            drawWidth = this.maximumDrawWidth;
-            scale = true;
-        }
-
-        if (drawHeight < this.minimumDrawHeight) {
-            this.scaleY = (double) drawHeight / (double) this.minimumDrawHeight;
-            drawHeight = this.minimumDrawHeight;
-            scale = true;
-        }
-        else if (drawHeight > this.maximumDrawHeight) {
-            this.scaleY = (double) drawHeight / (double) this.maximumDrawHeight;
-            drawHeight = this.maximumDrawHeight;
-            scale = true;
-        }
-
-        Dimension chartSize = new Dimension(drawWidth, drawHeight);
-
-        // are we using the chart buffer?
-        if (this.useBuffer) {
-
-            // for better rendering on the HiDPI monitors upscaling the buffer to the "native" resolution
-            // instead of using logical one provided by Swing
-            final AffineTransform globalTransform = ((Graphics2D) g).getTransform();
-            final double globalScaleX = globalTransform.getScaleX();
-            final double globalScaleY = globalTransform.getScaleY();
-
-            final Dimension bufferSize = new Dimension(
-                    (int) Math.ceil(availableWidth * globalScaleX),
-                    (int) Math.ceil(availableHeight * globalScaleY));
-
-            this.chartBuffer = paintChartToBuffer(g2, bufferSize, chartSize, anchor, info);
-
-            // zap the buffer onto the panel...
-            g2.drawImage(this.chartBuffer, insets.left, insets.top, availableWidth, availableHeight, this);
-            g2.addRenderingHints(this.chart.getRenderingHints()); // bug#187
-
-        } else { // redrawing the chart every time...
-            AffineTransform saved = g2.getTransform();
-            g2.translate(insets.left, insets.top);
-            if (scale) {
-                AffineTransform st = AffineTransform.getScaleInstance(
-                        this.scaleX, this.scaleY);
-                g2.transform(st);
-            }
-            this.chart.draw(g2, new Rectangle(chartSize), this.anchor, this.info);
-            g2.setTransform(saved);
-
-        }
-
-        for (Overlay overlay : this.overlays) {
-            overlay.paintOverlay(g2, this);
-        }
-
-        // redraw the zoom rectangle (if present) - if useBuffer is false,
-        // we use XOR so we can XOR the rectangle away again without redrawing
-        // the chart
-        drawZoomRectangle(g2, !this.useBuffer);
-        drawMovableChartEntity(g2, !this.useBuffer);
-
-        g2.dispose();
-
-        this.anchor = null;
-        this.verticalTraceLine = null;
-        this.horizontalTraceLine = null;
-    }
-
-    /**
-     * Paints the chart to fill the entire off-screen buffer image.
-     * 
-     * @param g2         the graphics context to create an off-screen buffer
-     *                   image.
-     * @param bufferSize the required off-screen buffer image size.
-     * @param chartSize  the size with which the chart should be drawn (apply
-     *                   scaling if not equal to {@code bufferSize}).
-     * @param anchor     the anchor point (in Java2D space) for the chart
-     *                   ({@code null} permitted).
-     * @param info       records info about the drawing ({@code null} means
-     *                   collect no info).
-     * @return the off-screen buffer image to draw onto the panel.
-     */
-    protected BufferedImage paintChartToBuffer(Graphics2D g2, Dimension bufferSize,
-            Dimension chartSize, Point2D anchor, ChartRenderingInfo info) {
-        final BufferedImage buffer;
-        if ((this.chartBuffer == null)
-                || (this.chartBuffer.getWidth() != bufferSize.width)
-                || (this.chartBuffer.getHeight() != bufferSize.height)) {
-            GraphicsConfiguration gc = g2.getDeviceConfiguration();
-
-            buffer = gc.createCompatibleImage(bufferSize.width,
-                    bufferSize.height, Transparency.TRANSLUCENT);
-
-            this.refreshBuffer = true;
-        } else {
-            buffer = this.chartBuffer;
-        }
-        
-        
-        // do we need to redraw the buffer?
-        if (this.refreshBuffer) {
-
-            this.refreshBuffer = false; // clear the flag
-
-            Graphics2D bufferG2 = buffer.createGraphics();
-            if (!bufferSize.equals(chartSize)) {
-                // Scale the chart to fit the buffer
-                bufferG2.scale(
-                        bufferSize.getWidth() / chartSize.getWidth(),
-                        bufferSize.getHeight() / chartSize.getHeight());
-            }
-            Rectangle chartArea = new Rectangle(chartSize);
-
-            // make the background of the buffer clear and transparent
-            Composite savedComposite = bufferG2.getComposite();
-            bufferG2.setComposite(AlphaComposite.getInstance(AlphaComposite.CLEAR, 0.0f));
-            bufferG2.fill(chartArea);
-            bufferG2.setComposite(savedComposite);
-            
-            this.chart.draw(bufferG2, chartArea, this.anchor, this.info);
-            bufferG2.dispose();
-        }
-        
-        return buffer;
-    }
-
-    /**
-     * Receives notification of changes to the chart, and redraws the chart.
-     *
-     * @param event  details of the chart change event.
-     */
-    @Override
-    public void chartChanged(ChartChangeEvent event) {
-        this.refreshBuffer = true;
-        Plot plot = this.chart.getPlot();
-        if (plot instanceof Zoomable) {
-            Zoomable z = (Zoomable) plot;
-            this.orientation = z.getOrientation();
-        }
-        repaint();
-    }
-
-    /**
-     * Receives notification of a chart progress event.
-     *
-     * @param event  the event.
-     */
-    @Override
-    public void chartProgress(ChartProgressEvent event) {
-        // does nothing - override if necessary
-    }
-
-    /**
-     * Handles action events generated by the popup menu.
-     *
-     * @param event  the event.
-     */
-    @Override
-    public void actionPerformed(ActionEvent event) {
-
-        String command = event.getActionCommand();
-
-        // many of the zoom methods need a screen location - all we have is
-        // the zoomPoint, but it might be null.  Here we grab the x and y
-        // coordinates, or use defaults...
-        double screenX = -1.0;
-        double screenY = -1.0;
-        if (this.zoomPoint != null) {
-            screenX = this.zoomPoint.getX();
-            screenY = this.zoomPoint.getY();
-        }
-
-        if (command.equals(PROPERTIES_COMMAND)) {
-            doEditChartProperties();
-        }
-        else if (command.equals(COPY_COMMAND)) {
-            doCopy();
-        }
-        else if (command.equals(SAVE_AS_PNG_COMMAND)) {
-            try {
-                doSaveAs();
-            }
-            catch (IOException e) {
-                JOptionPane.showMessageDialog(this, "I/O error occurred.",
-                        localizationResources.getString("Save_as_PNG"),
-                        JOptionPane.WARNING_MESSAGE);
-            }
-        }
-        else if (command.equals(SAVE_AS_SVG_COMMAND)) {
-            try {
-                saveAsSVG(null);
-            } catch (IOException e) {
-                JOptionPane.showMessageDialog(this, "I/O error occurred.",
-                        localizationResources.getString("Save_as_SVG"),
-                        JOptionPane.WARNING_MESSAGE);
-            }
-        }
-        else if (command.equals(SAVE_AS_PDF_COMMAND)) {
-            saveAsPDF(null);
-        }
-        else if (command.equals(PRINT_COMMAND)) {
-            createChartPrintJob();
-        }
-        else if (command.equals(ZOOM_IN_BOTH_COMMAND)) {
-            zoomInBoth(screenX, screenY);
-        }
-        else if (command.equals(ZOOM_IN_DOMAIN_COMMAND)) {
-            zoomInDomain(screenX, screenY);
-        }
-        else if (command.equals(ZOOM_IN_RANGE_COMMAND)) {
-            zoomInRange(screenX, screenY);
-        }
-        else if (command.equals(ZOOM_OUT_BOTH_COMMAND)) {
-            zoomOutBoth(screenX, screenY);
-        }
-        else if (command.equals(ZOOM_OUT_DOMAIN_COMMAND)) {
-            zoomOutDomain(screenX, screenY);
-        }
-        else if (command.equals(ZOOM_OUT_RANGE_COMMAND)) {
-            zoomOutRange(screenX, screenY);
-        }
-        else if (command.equals(ZOOM_RESET_BOTH_COMMAND)) {
-            restoreAutoBounds();
-        }
-        else if (command.equals(ZOOM_RESET_DOMAIN_COMMAND)) {
-            restoreAutoDomainBounds();
-        }
-        else if (command.equals(ZOOM_RESET_RANGE_COMMAND)) {
-            restoreAutoRangeBounds();
-        }
-
-    }
-
-    /**
-     * Handles a 'mouse entered' event. This method changes the tooltip delays
-     * of ToolTipManager.sharedInstance() to the possibly different values set
-     * for this chart panel.
-     *
-     * @param e  the mouse event.
-     */
-    @Override
-    public void mouseEntered(MouseEvent e) {
-        if (!this.ownToolTipDelaysActive) {
-            ToolTipManager ttm = ToolTipManager.sharedInstance();
-
-            this.originalToolTipInitialDelay = ttm.getInitialDelay();
-            ttm.setInitialDelay(this.ownToolTipInitialDelay);
-
-            this.originalToolTipReshowDelay = ttm.getReshowDelay();
-            ttm.setReshowDelay(this.ownToolTipReshowDelay);
-
-            this.originalToolTipDismissDelay = ttm.getDismissDelay();
-            ttm.setDismissDelay(this.ownToolTipDismissDelay);
-
-            this.ownToolTipDelaysActive = true;
-        }
-    }
-
-    /**
-     * Handles a 'mouse exited' event. This method resets the tooltip delays of
-     * ToolTipManager.sharedInstance() to their
-     * original values in effect before mouseEntered()
-     *
-     * @param e  the mouse event.
-     */
-    @Override
-    public void mouseExited(MouseEvent e) {
-        if (this.ownToolTipDelaysActive) {
-            // restore original tooltip dealys
-            ToolTipManager ttm = ToolTipManager.sharedInstance();
-            ttm.setInitialDelay(this.originalToolTipInitialDelay);
-            ttm.setReshowDelay(this.originalToolTipReshowDelay);
-            ttm.setDismissDelay(this.originalToolTipDismissDelay);
-            this.ownToolTipDelaysActive = false;
-        }
-    }
-
-    /**
-     * Handles a 'mouse pressed' event.
-     * <P>
-     * This event is the popup trigger on Unix/Linux.  For Windows, the popup
-     * trigger is the 'mouse released' event.
-     *
-     * @param e  The mouse event.
-     */
-    @Override
-    public void mousePressed(MouseEvent e) {
-        if (this.chart == null) {
-            return;
-        }
-        Plot plot = this.chart.getPlot();
-        int mods = e.getModifiers();
-        if ((mods & this.panMask) == this.panMask) {
-            // can we pan this plot?
-            if (plot instanceof Pannable) {
-                Pannable pannable = (Pannable) plot;
-                if (pannable.isDomainPannable() || pannable.isRangePannable()) {
-                    Rectangle2D screenDataArea = getScreenDataArea(e.getX(),
-                            e.getY());
-                    if (screenDataArea != null && screenDataArea.contains(
-                            e.getPoint())) {
-                        this.panW = screenDataArea.getWidth();
-                        this.panH = screenDataArea.getHeight();
-                        this.panLast = e.getPoint();
-                        setCursor(Cursor.getPredefinedCursor(
-                                Cursor.MOVE_CURSOR));
-                    }
-                }
-                // the actual panning occurs later in the mouseDragged() 
-                // method
-            }
-            return;
-        }
-        
-        if (moveChartEntityPredicate.test(e)) {
-            Insets insets = getInsets();
-            int x = (int) ((e.getX() - insets.left) / this.scaleX);
-            int y = (int) ((e.getY() - insets.top) / this.scaleY);
-
-            ChartEntity entity = null;
-            if (this.info != null) {
-                EntityCollection entities = this.info.getEntityCollection();
-                if (entities != null) {
-                    entity = entities.getEntity(x, y);
-                }
-            }
-            if (entity instanceof MovableChartEntity) {
-                this.movableChartEntity = (MovableChartEntity) entity;
-                this.moveChartEntityFrom = new Point(x, y);
-                setCursor(Cursor.getPredefinedCursor(Cursor.MOVE_CURSOR));
-                e.consume();
-                return;
-            }
-        }
-        
-        if (this.zoomRectangle == null) {
-            Rectangle2D screenDataArea = getScreenDataArea(e.getX(), e.getY());
-            if (screenDataArea != null) {
-                this.zoomPoint = getPointInRectangle(e.getX(), e.getY(),
-                        screenDataArea);
-            }
-            else {
-                this.zoomPoint = null;
-            }
-            if (e.isPopupTrigger()) {
-                if (this.popup != null) {
-                    displayPopupMenu(e.getX(), e.getY());
-                }
-            }
-        }
-    }
-
-    /**
-     * Returns a point based on (x, y) but constrained to be within the bounds
-     * of the given rectangle.  This method could be moved to JCommon.
-     *
-     * @param x  the x-coordinate.
-     * @param y  the y-coordinate.
-     * @param area  the rectangle ({@code null} not permitted).
-     *
-     * @return A point within the rectangle.
-     */
-    private Point2D getPointInRectangle(int x, int y, Rectangle2D area) {
-        double xx = Math.max(area.getMinX(), Math.min(x, area.getMaxX()));
-        double yy = Math.max(area.getMinY(), Math.min(y, area.getMaxY()));
-        return new Point2D.Double(xx, yy);
-    }
-
-    /**
-     * Handles a 'mouse dragged' event.
-     *
-     * @param e  the mouse event.
-     */
-    @Override
-    public void mouseDragged(MouseEvent e) {
-
-        // if the popup menu has already been triggered, then ignore dragging...
-        if (this.popup != null && this.popup.isShowing()) {
-            return;
-        }
-
-        // handle panning if we have a start point
-        if (this.panLast != null) {
-            double dx = e.getX() - this.panLast.getX();
-            double dy = e.getY() - this.panLast.getY();
-            if (dx == 0.0 && dy == 0.0) {
-                return;
-            }
-            double wPercent = -dx / this.panW;
-            double hPercent = dy / this.panH;
-            boolean old = this.chart.getPlot().isNotify();
-            this.chart.getPlot().setNotify(false);
-            Pannable p = (Pannable) this.chart.getPlot();
-            if (p.getOrientation() == PlotOrientation.VERTICAL) {
-                p.panDomainAxes(wPercent, this.info.getPlotInfo(),
-                        this.panLast);
-                p.panRangeAxes(hPercent, this.info.getPlotInfo(),
-                        this.panLast);
-            }
-            else {
-                p.panDomainAxes(hPercent, this.info.getPlotInfo(),
-                        this.panLast);
-                p.panRangeAxes(wPercent, this.info.getPlotInfo(),
-                        this.panLast);
-            }
-            this.panLast = e.getPoint();
-            this.chart.getPlot().setNotify(old);
-            return;
-        }
-
-        if (this.movableChartEntity != null) {
-            Graphics2D g2 = (Graphics2D) getGraphics();
-            // Erase the previous movable chart entity (if any). We only need to
-            // do this is we are using XOR mode, which we do when we're not
-            // using the buffer (if there is a buffer, then at the end of this
-            // method we just trigger a repaint)
-            if (!this.useBuffer) {
-                drawMovableChartEntity(g2, true);
-            }
-
-            Insets insets = getInsets();
-            int x = (int) ((e.getX() - insets.left) / this.scaleX);
-            int y = (int) ((e.getY() - insets.top) / this.scaleY);
-            this.moveChartEntityTo = this.movableChartEntity
-                    .tryMove(this.moveChartEntityFrom, new Point(x, y));
-
-            setCursor(null == moveChartEntityTo ? INVALID_MOVE_CURSOR
-                    : Cursor.getPredefinedCursor(Cursor.MOVE_CURSOR));
-
-            // Draw the new movable chart entity...
-            if (this.useBuffer) {
-                repaint();
-            } else {
-                // with no buffer, we use XOR to draw the rectangle "over" the
-                // chart...
-                drawMovableChartEntity(g2, true);
-            }
-            g2.dispose();
-            e.consume();
-            return;
-        }
-
-        // if no initial zoom point was set, ignore dragging...
-        if (this.zoomPoint == null) {
-            return;
-        }
-        Graphics2D g2 = (Graphics2D) getGraphics();
-
-        // erase the previous zoom rectangle (if any).  We only need to do
-        // this is we are using XOR mode, which we do when we're not using
-        // the buffer (if there is a buffer, then at the end of this method we
-        // just trigger a repaint)
-        if (!this.useBuffer) {
-            drawZoomRectangle(g2, true);
-        }
-
-        boolean hZoom, vZoom;
-        if (this.orientation == PlotOrientation.HORIZONTAL) {
-            hZoom = this.rangeZoomable;
-            vZoom = this.domainZoomable;
-        }
-        else {
-            hZoom = this.domainZoomable;
-            vZoom = this.rangeZoomable;
-        }
-        Rectangle2D scaledDataArea = getScreenDataArea(
-                (int) this.zoomPoint.getX(), (int) this.zoomPoint.getY());
-        if (hZoom && vZoom) {
-            // selected rectangle shouldn't extend outside the data area...
-            double xmax = Math.min(e.getX(), scaledDataArea.getMaxX());
-            double ymax = Math.min(e.getY(), scaledDataArea.getMaxY());
-            this.zoomRectangle = new Rectangle2D.Double(
-                    this.zoomPoint.getX(), this.zoomPoint.getY(),
-                    xmax - this.zoomPoint.getX(), ymax - this.zoomPoint.getY());
-        }
-        else if (hZoom) {
-            double xmax = Math.min(e.getX(), scaledDataArea.getMaxX());
-            this.zoomRectangle = new Rectangle2D.Double(
-                    this.zoomPoint.getX(), scaledDataArea.getMinY(),
-                    xmax - this.zoomPoint.getX(), scaledDataArea.getHeight());
-        }
-        else if (vZoom) {
-            double ymax = Math.min(e.getY(), scaledDataArea.getMaxY());
-            this.zoomRectangle = new Rectangle2D.Double(
-                    scaledDataArea.getMinX(), this.zoomPoint.getY(),
-                    scaledDataArea.getWidth(), ymax - this.zoomPoint.getY());
-        }
-
-        // Draw the new zoom rectangle...
-        if (this.useBuffer) {
-            repaint();
-        }
-        else {
-            // with no buffer, we use XOR to draw the rectangle "over" the
-            // chart...
-            drawZoomRectangle(g2, true);
-        }
-        g2.dispose();
-
-    }
-
-    /**
-     * Handles a 'mouse released' event.  On Windows, we need to check if this
-     * is a popup trigger, but only if we haven't already been tracking a zoom
-     * rectangle.
-     *
-     * @param e  information about the event.
-     */
-    @Override
-    public void mouseReleased(MouseEvent e) {
-
-        // if we've been panning, we need to reset now that the mouse is 
-        // released...
-        if (this.panLast != null) {
-            this.panLast = null;
-            setCursor(Cursor.getDefaultCursor());
-        }
-
-        else if (this.movableChartEntity != null) {
-            Insets insets = getInsets();
-            int x = (int) ((e.getX() - insets.left) / this.scaleX);
-            int y = (int) ((e.getY() - insets.top) / this.scaleY);
-            this.moveChartEntityTo = this.movableChartEntity
-                    .tryMove(this.moveChartEntityFrom, new Point(x, y));
-
-            if (null != this.moveChartEntityTo && !Objects
-                    .equals(this.moveChartEntityFrom, this.moveChartEntityTo)) {
-                this.movableChartEntity.move(this.moveChartEntityFrom,
-                        this.moveChartEntityTo);
-            }
-
-            this.movableChartEntity = null;
-            this.moveChartEntityFrom = null;
-            this.moveChartEntityTo = null;
-            setCursor(Cursor.getDefaultCursor());
-        }
-
-        else if (this.zoomRectangle != null) {
-            boolean hZoom, vZoom;
-            if (this.orientation == PlotOrientation.HORIZONTAL) {
-                hZoom = this.rangeZoomable;
-                vZoom = this.domainZoomable;
-            }
-            else {
-                hZoom = this.domainZoomable;
-                vZoom = this.rangeZoomable;
-            }
-
-            boolean zoomTrigger1 = hZoom && Math.abs(e.getX()
-                - this.zoomPoint.getX()) >= this.zoomTriggerDistance;
-            boolean zoomTrigger2 = vZoom && Math.abs(e.getY()
-                - this.zoomPoint.getY()) >= this.zoomTriggerDistance;
-            if (zoomTrigger1 || zoomTrigger2) {
-                if ((hZoom && (e.getX() < this.zoomPoint.getX()))
-                    || (vZoom && (e.getY() < this.zoomPoint.getY()))) {
-                    restoreAutoBounds();
-                }
-                else {
-                    double x, y, w, h;
-                    Rectangle2D screenDataArea = getScreenDataArea(
-                            (int) this.zoomPoint.getX(),
-                            (int) this.zoomPoint.getY());
-                    double maxX = screenDataArea.getMaxX();
-                    double maxY = screenDataArea.getMaxY();
-                    // for mouseReleased event, (horizontalZoom || verticalZoom)
-                    // will be true, so we can just test for either being false;
-                    // otherwise both are true
-                    if (!vZoom) {
-                        x = this.zoomPoint.getX();
-                        y = screenDataArea.getMinY();
-                        w = Math.min(this.zoomRectangle.getWidth(),
-                                maxX - this.zoomPoint.getX());
-                        h = screenDataArea.getHeight();
-                    }
-                    else if (!hZoom) {
-                        x = screenDataArea.getMinX();
-                        y = this.zoomPoint.getY();
-                        w = screenDataArea.getWidth();
-                        h = Math.min(this.zoomRectangle.getHeight(),
-                                maxY - this.zoomPoint.getY());
-                    }
-                    else {
-                        x = this.zoomPoint.getX();
-                        y = this.zoomPoint.getY();
-                        w = Math.min(this.zoomRectangle.getWidth(),
-                                maxX - this.zoomPoint.getX());
-                        h = Math.min(this.zoomRectangle.getHeight(),
-                                maxY - this.zoomPoint.getY());
-                    }
-                    Rectangle2D zoomArea = new Rectangle2D.Double(x, y, w, h);
-                    zoom(zoomArea);
-                }
-                this.zoomPoint = null;
-                this.zoomRectangle = null;
-            }
-            else {
-                // erase the zoom rectangle
-                Graphics2D g2 = (Graphics2D) getGraphics();
-                if (this.useBuffer) {
-                    repaint();
-                }
-                else {
-                    drawZoomRectangle(g2, true);
-                }
-                g2.dispose();
-                this.zoomPoint = null;
-                this.zoomRectangle = null;
-            }
-
-        }
-
-        else if (e.isPopupTrigger()) {
-            if (this.popup != null) {
-                displayPopupMenu(e.getX(), e.getY());
-            }
-        }
-
-    }
-
-    /**
-     * Receives notification of mouse clicks on the panel. These are
-     * translated and passed on to any registered {@link ChartMouseListener}s.
-     *
-     * @param event  Information about the mouse event.
-     */
-    @Override
-    public void mouseClicked(MouseEvent event) {
-
-        Insets insets = getInsets();
-        int x = (int) ((event.getX() - insets.left) / this.scaleX);
-        int y = (int) ((event.getY() - insets.top) / this.scaleY);
-
-        this.anchor = new Point2D.Double(x, y);
-        if (this.chart == null) {
-            return;
-        }
-        // new entity code...
-        Object[] listeners = this.chartMouseListeners.getListeners(
-                ChartMouseListener.class);
-        if (listeners.length == 0) {
-            return;
-        }
-
-        ChartEntity entity = null;
-        if (this.info != null) {
-            EntityCollection entities = this.info.getEntityCollection();
-            if (entities != null) {
-                entity = entities.getEntity(x, y);
-            }
-        }
-        ChartMouseEvent chartEvent = new ChartMouseEvent(getChart(), event,
-                entity);
-        for (int i = listeners.length - 1; i >= 0; i -= 1) {
-            ((ChartMouseListener) listeners[i]).chartMouseClicked(chartEvent);
-        }
-
-    }
-
-    /**
-     * Implementation of the MouseMotionListener's method.
-     *
-     * @param e  the event.
-     */
-    @Override
-    public void mouseMoved(MouseEvent e) {
-        Graphics2D g2 = (Graphics2D) getGraphics();
-        if (this.horizontalAxisTrace) {
-            drawHorizontalAxisTrace(g2, e.getX());
-        }
-        if (this.verticalAxisTrace) {
-            drawVerticalAxisTrace(g2, e.getY());
-        }
-        g2.dispose();
-
-        Object[] listeners = this.chartMouseListeners.getListeners(
-                ChartMouseListener.class);
-        if (listeners.length == 0) {
-            return;
-        }
-        Insets insets = getInsets();
-        int x = (int) ((e.getX() - insets.left) / this.scaleX);
-        int y = (int) ((e.getY() - insets.top) / this.scaleY);
-
-        ChartEntity entity = null;
-        if (this.info != null) {
-            EntityCollection entities = this.info.getEntityCollection();
-            if (entities != null) {
-                entity = entities.getEntity(x, y);
-            }
-        }
-
-        // we can only generate events if the panel's chart is not null
-        // (see bug report 1556951)
-        if (this.chart != null) {
-            ChartMouseEvent event = new ChartMouseEvent(getChart(), e, entity);
-            for (int i = listeners.length - 1; i >= 0; i -= 1) {
-                ((ChartMouseListener) listeners[i]).chartMouseMoved(event);
-            }
-        }
-
-    }
-
-    /**
-     * Zooms in on an anchor point (specified in screen coordinate space).
-     *
-     * @param x  the x value (in screen coordinates).
-     * @param y  the y value (in screen coordinates).
-     */
-    public void zoomInBoth(double x, double y) {
-        Plot plot = this.chart.getPlot();
-        if (plot == null) {
-            return;
-        }
-        // here we tweak the notify flag on the plot so that only
-        // one notification happens even though we update multiple
-        // axes...
-        boolean savedNotify = plot.isNotify();
-        plot.setNotify(false);
-        zoomInDomain(x, y);
-        zoomInRange(x, y);
-        plot.setNotify(savedNotify);
-    }
-
-    /**
-     * Decreases the length of the domain axis, centered about the given
-     * coordinate on the screen.  The length of the domain axis is reduced
-     * by the value of {@link #getZoomInFactor()}.
-     *
-     * @param x  the x coordinate (in screen coordinates).
-     * @param y  the y-coordinate (in screen coordinates).
-     */
-    public void zoomInDomain(double x, double y) {
-        Plot plot = this.chart.getPlot();
-        if (plot instanceof Zoomable) {
-            // here we tweak the notify flag on the plot so that only
-            // one notification happens even though we update multiple
-            // axes...
-            boolean savedNotify = plot.isNotify();
-            plot.setNotify(false);
-            Zoomable z = (Zoomable) plot;
-            z.zoomDomainAxes(this.zoomInFactor, this.info.getPlotInfo(),
-                    translateScreenToJava2D(new Point((int) x, (int) y)),
-                    this.zoomAroundAnchor);
-            plot.setNotify(savedNotify);
-        }
-    }
-
-    /**
-     * Decreases the length of the range axis, centered about the given
-     * coordinate on the screen.  The length of the range axis is reduced by
-     * the value of {@link #getZoomInFactor()}.
-     *
-     * @param x  the x-coordinate (in screen coordinates).
-     * @param y  the y coordinate (in screen coordinates).
-     */
-    public void zoomInRange(double x, double y) {
-        Plot plot = this.chart.getPlot();
-        if (plot instanceof Zoomable) {
-            // here we tweak the notify flag on the plot so that only
-            // one notification happens even though we update multiple
-            // axes...
-            boolean savedNotify = plot.isNotify();
-            plot.setNotify(false);
-            Zoomable z = (Zoomable) plot;
-            z.zoomRangeAxes(this.zoomInFactor, this.info.getPlotInfo(),
-                    translateScreenToJava2D(new Point((int) x, (int) y)),
-                    this.zoomAroundAnchor);
-            plot.setNotify(savedNotify);
-        }
-    }
-
-    /**
-     * Zooms out on an anchor point (specified in screen coordinate space).
-     *
-     * @param x  the x value (in screen coordinates).
-     * @param y  the y value (in screen coordinates).
-     */
-    public void zoomOutBoth(double x, double y) {
-        Plot plot = this.chart.getPlot();
-        if (plot == null) {
-            return;
-        }
-        // here we tweak the notify flag on the plot so that only
-        // one notification happens even though we update multiple
-        // axes...
-        boolean savedNotify = plot.isNotify();
-        plot.setNotify(false);
-        zoomOutDomain(x, y);
-        zoomOutRange(x, y);
-        plot.setNotify(savedNotify);
-    }
-
-    /**
-     * Increases the length of the domain axis, centered about the given
-     * coordinate on the screen.  The length of the domain axis is increased
-     * by the value of {@link #getZoomOutFactor()}.
-     *
-     * @param x  the x coordinate (in screen coordinates).
-     * @param y  the y-coordinate (in screen coordinates).
-     */
-    public void zoomOutDomain(double x, double y) {
-        Plot plot = this.chart.getPlot();
-        if (plot instanceof Zoomable) {
-            // here we tweak the notify flag on the plot so that only
-            // one notification happens even though we update multiple
-            // axes...
-            boolean savedNotify = plot.isNotify();
-            plot.setNotify(false);
-            Zoomable z = (Zoomable) plot;
-            z.zoomDomainAxes(this.zoomOutFactor, this.info.getPlotInfo(),
-                    translateScreenToJava2D(new Point((int) x, (int) y)),
-                    this.zoomAroundAnchor);
-            plot.setNotify(savedNotify);
-        }
-    }
-
-    /**
-     * Increases the length the range axis, centered about the given
-     * coordinate on the screen.  The length of the range axis is increased
-     * by the value of {@link #getZoomOutFactor()}.
-     *
-     * @param x  the x coordinate (in screen coordinates).
-     * @param y  the y-coordinate (in screen coordinates).
-     */
-    public void zoomOutRange(double x, double y) {
-        Plot plot = this.chart.getPlot();
-        if (plot instanceof Zoomable) {
-            // here we tweak the notify flag on the plot so that only
-            // one notification happens even though we update multiple
-            // axes...
-            boolean savedNotify = plot.isNotify();
-            plot.setNotify(false);
-            Zoomable z = (Zoomable) plot;
-            z.zoomRangeAxes(this.zoomOutFactor, this.info.getPlotInfo(),
-                    translateScreenToJava2D(new Point((int) x, (int) y)),
-                    this.zoomAroundAnchor);
-            plot.setNotify(savedNotify);
-        }
-    }
-
-    /**
-     * Zooms in on a selected region.
-     *
-     * @param selection  the selected region.
-     */
-    public void zoom(Rectangle2D selection) {
-
-        // get the origin of the zoom selection in the Java2D space used for
-        // drawing the chart (that is, before any scaling to fit the panel)
-        Point2D selectOrigin = translateScreenToJava2D(new Point(
-                (int) Math.ceil(selection.getX()),
-                (int) Math.ceil(selection.getY())));
-        PlotRenderingInfo plotInfo = this.info.getPlotInfo();
-        Rectangle2D scaledDataArea = getScreenDataArea(
-                (int) selection.getCenterX(), (int) selection.getCenterY());
-        if ((selection.getHeight() > 0) && (selection.getWidth() > 0)) {
-
-            double hLower = (selection.getMinX() - scaledDataArea.getMinX())
-                / scaledDataArea.getWidth();
-            double hUpper = (selection.getMaxX() - scaledDataArea.getMinX())
-                / scaledDataArea.getWidth();
-            double vLower = (scaledDataArea.getMaxY() - selection.getMaxY())
-                / scaledDataArea.getHeight();
-            double vUpper = (scaledDataArea.getMaxY() - selection.getMinY())
-                / scaledDataArea.getHeight();
-
-            Plot p = this.chart.getPlot();
-            if (p instanceof Zoomable) {
-                // here we tweak the notify flag on the plot so that only
-                // one notification happens even though we update multiple
-                // axes...
-                boolean savedNotify = p.isNotify();
-                p.setNotify(false);
-                Zoomable z = (Zoomable) p;
-                if (z.getOrientation() == PlotOrientation.HORIZONTAL) {
-                    z.zoomDomainAxes(vLower, vUpper, plotInfo, selectOrigin);
-                    z.zoomRangeAxes(hLower, hUpper, plotInfo, selectOrigin);
-                }
-                else {
-                    z.zoomDomainAxes(hLower, hUpper, plotInfo, selectOrigin);
-                    z.zoomRangeAxes(vLower, vUpper, plotInfo, selectOrigin);
-                }
-                p.setNotify(savedNotify);
-            }
-
-        }
-
-    }
-
-    /**
-     * Restores the auto-range calculation on both axes.
-     */
-    public void restoreAutoBounds() {
-        Plot plot = this.chart.getPlot();
-        if (plot == null) {
-            return;
-        }
-        // here we tweak the notify flag on the plot so that only
-        // one notification happens even though we update multiple
-        // axes...
-        boolean savedNotify = plot.isNotify();
-        plot.setNotify(false);
-        restoreAutoDomainBounds();
-        restoreAutoRangeBounds();
-        plot.setNotify(savedNotify);
-    }
-
-    /**
-     * Restores the auto-range calculation on the domain axis.
-     */
-    public void restoreAutoDomainBounds() {
-        Plot plot = this.chart.getPlot();
-        if (plot instanceof Zoomable) {
-            Zoomable z = (Zoomable) plot;
-            // here we tweak the notify flag on the plot so that only
-            // one notification happens even though we update multiple
-            // axes...
-            boolean savedNotify = plot.isNotify();
-            plot.setNotify(false);
-            // we need to guard against this.zoomPoint being null
-            Point2D zp = (this.zoomPoint != null
-                    ? this.zoomPoint : new Point());
-            z.zoomDomainAxes(0.0, this.info.getPlotInfo(), zp);
-            plot.setNotify(savedNotify);
-        }
-    }
-
-    /**
-     * Restores the auto-range calculation on the range axis.
-     */
-    public void restoreAutoRangeBounds() {
-        Plot plot = this.chart.getPlot();
-        if (plot instanceof Zoomable) {
-            Zoomable z = (Zoomable) plot;
-            // here we tweak the notify flag on the plot so that only
-            // one notification happens even though we update multiple
-            // axes...
-            boolean savedNotify = plot.isNotify();
-            plot.setNotify(false);
-            // we need to guard against this.zoomPoint being null
-            Point2D zp = (this.zoomPoint != null
-                    ? this.zoomPoint : new Point());
-            z.zoomRangeAxes(0.0, this.info.getPlotInfo(), zp);
-            plot.setNotify(savedNotify);
-        }
-    }
-
-    /**
-     * Returns the data area for the chart (the area inside the axes) with the
-     * current scaling applied (that is, the area as it appears on screen).
-     *
-     * @return The scaled data area.
-     */
-    public Rectangle2D getScreenDataArea() {
-        Rectangle2D dataArea = this.info.getPlotInfo().getDataArea();
-        Insets insets = getInsets();
-        double x = dataArea.getX() * this.scaleX + insets.left;
-        double y = dataArea.getY() * this.scaleY + insets.top;
-        double w = dataArea.getWidth() * this.scaleX;
-        double h = dataArea.getHeight() * this.scaleY;
-        return new Rectangle2D.Double(x, y, w, h);
-    }
-
-    /**
-     * Returns the data area (the area inside the axes) for the plot or subplot,
-     * with the current scaling applied.
-     *
-     * @param x  the x-coordinate (for subplot selection).
-     * @param y  the y-coordinate (for subplot selection).
-     *
-     * @return The scaled data area.
-     */
-    public Rectangle2D getScreenDataArea(int x, int y) {
-        PlotRenderingInfo plotInfo = this.info.getPlotInfo();
-        Rectangle2D result;
-        if (plotInfo.getSubplotCount() == 0) {
-            result = getScreenDataArea();
-        }
-        else {
-            // get the origin of the zoom selection in the Java2D space used for
-            // drawing the chart (that is, before any scaling to fit the panel)
-            Point2D selectOrigin = translateScreenToJava2D(new Point(x, y));
-            int subplotIndex = plotInfo.getSubplotIndex(selectOrigin);
-            if (subplotIndex == -1) {
-                return null;
-            }
-            result = scale(plotInfo.getSubplotInfo(subplotIndex).getDataArea());
-        }
-        return result;
-    }
-
-    /**
-     * Returns the initial tooltip delay value used inside this chart panel.
-     *
-     * @return An integer representing the initial delay value, in milliseconds.
-     *
-     * @see javax.swing.ToolTipManager#getInitialDelay()
-     */
-    public int getInitialDelay() {
-        return this.ownToolTipInitialDelay;
-    }
-
-    /**
-     * Returns the reshow tooltip delay value used inside this chart panel.
-     *
-     * @return An integer representing the reshow  delay value, in milliseconds.
-     *
-     * @see javax.swing.ToolTipManager#getReshowDelay()
-     */
-    public int getReshowDelay() {
-        return this.ownToolTipReshowDelay;
-    }
-
-    /**
-     * Returns the dismissal tooltip delay value used inside this chart panel.
-     *
-     * @return An integer representing the dismissal delay value, in
-     *         milliseconds.
-     *
-     * @see javax.swing.ToolTipManager#getDismissDelay()
-     */
-    public int getDismissDelay() {
-        return this.ownToolTipDismissDelay;
-    }
-
-    /**
-     * Specifies the initial delay value for this chart panel.
-     *
-     * @param delay  the number of milliseconds to delay (after the cursor has
-     *               paused) before displaying.
-     *
-     * @see javax.swing.ToolTipManager#setInitialDelay(int)
-     */
-    public void setInitialDelay(int delay) {
-        this.ownToolTipInitialDelay = delay;
-    }
-
-    /**
-     * Specifies the amount of time before the user has to wait initialDelay
-     * milliseconds before a tooltip will be shown.
-     *
-     * @param delay  time in milliseconds
-     *
-     * @see javax.swing.ToolTipManager#setReshowDelay(int)
-     */
-    public void setReshowDelay(int delay) {
-        this.ownToolTipReshowDelay = delay;
-    }
-
-    /**
-     * Specifies the dismissal delay value for this chart panel.
-     *
-     * @param delay the number of milliseconds to delay before taking away the
-     *              tooltip
-     *
-     * @see javax.swing.ToolTipManager#setDismissDelay(int)
-     */
-    public void setDismissDelay(int delay) {
-        this.ownToolTipDismissDelay = delay;
-    }
-
-    /**
-     * Returns the zoom in factor.
-     *
-     * @return The zoom in factor.
-     *
-     * @see #setZoomInFactor(double)
-     */
-    public double getZoomInFactor() {
-        return this.zoomInFactor;
-    }
-
-    /**
-     * Sets the zoom in factor.
-     *
-     * @param factor  the factor.
-     *
-     * @see #getZoomInFactor()
-     */
-    public void setZoomInFactor(double factor) {
-        this.zoomInFactor = factor;
-    }
-
-    /**
-     * Returns the zoom out factor.
-     *
-     * @return The zoom out factor.
-     *
-     * @see #setZoomOutFactor(double)
-     */
-    public double getZoomOutFactor() {
-        return this.zoomOutFactor;
-    }
-
-    /**
-     * Sets the zoom out factor.
-     *
-     * @param factor  the factor.
-     *
-     * @see #getZoomOutFactor()
-     */
-    public void setZoomOutFactor(double factor) {
-        this.zoomOutFactor = factor;
-    }
-
-    /**
-     * Draws a rectangle (if present) to show where the movable chart entity
-     * will move to.
-     * 
-     * @param g2  the graphics device.
-     * @param xor use XOR for drawing?
-     */
-    private void drawMovableChartEntity(Graphics2D g2, boolean xor) {
-        if (this.movableChartEntity != null && this.moveChartEntityFrom != null
-                && this.moveChartEntityTo != null) {
-            Graphics2D g = (Graphics2D) g2.create();
-            if (xor) {
-                // Set XOR mode to draw the zoom rectangle
-                g.setXORMode(Color.GRAY);
-            }
-            Insets insets = getInsets();
-            double scaledMoveX = (this.moveChartEntityTo.getX()
-                    - this.moveChartEntityFrom.getX()) * this.scaleX;
-            double scaledMoveY = (this.moveChartEntityTo.getY()
-                    - this.moveChartEntityFrom.getY()) * this.scaleY;
-
-            g.setPaint(this.moveChartEntityFillPaint);
-            g.translate(insets.left + scaledMoveX, insets.top + scaledMoveY);
-            g.scale(this.scaleX, this.scaleY);
-            g.fill(this.movableChartEntity.getArea());
-            g.dispose();
-        }
-    }
-
-    /**
-     * Draws zoom rectangle (if present).
-     * The drawing is performed in XOR mode, therefore
-     * when this method is called twice in a row,
-     * the second call will completely restore the state
-     * of the canvas.
-     *
-     * @param g2 the graphics device.
-     * @param xor  use XOR for drawing?
-     */
-    private void drawZoomRectangle(Graphics2D g2, boolean xor) {
-        if (this.zoomRectangle != null) {
-            if (xor) {
-                 // Set XOR mode to draw the zoom rectangle
-                g2.setXORMode(Color.GRAY);
-            }
-            if (this.fillZoomRectangle) {
-                g2.setPaint(this.zoomFillPaint);
-                g2.fill(this.zoomRectangle);
-            }
-            else {
-                g2.setPaint(this.zoomOutlinePaint);
-                g2.draw(this.zoomRectangle);
-            }
-            if (xor) {
-                // Reset to the default 'overwrite' mode
-                g2.setPaintMode();
-            }
-        }
-    }
-
-    /**
-     * Draws a vertical line used to trace the mouse position to the horizontal
-     * axis.
-     *
-     * @param g2 the graphics device.
-     * @param x  the x-coordinate of the trace line.
-     */
-    private void drawHorizontalAxisTrace(Graphics2D g2, int x) {
-
-        Rectangle2D dataArea = getScreenDataArea();
-
-        g2.setXORMode(Color.ORANGE);
-        if (((int) dataArea.getMinX() < x) && (x < (int) dataArea.getMaxX())) {
-
-            if (this.verticalTraceLine != null) {
-                g2.draw(this.verticalTraceLine);
-                this.verticalTraceLine.setLine(x, (int) dataArea.getMinY(), x,
-                        (int) dataArea.getMaxY());
-            }
-            else {
-                this.verticalTraceLine = new Line2D.Float(x,
-                        (int) dataArea.getMinY(), x, (int) dataArea.getMaxY());
-            }
-            g2.draw(this.verticalTraceLine);
-        }
-
-        // Reset to the default 'overwrite' mode
-        g2.setPaintMode();
-    }
-
-    /**
-     * Draws a horizontal line used to trace the mouse position to the vertical
-     * axis.
-     *
-     * @param g2 the graphics device.
-     * @param y  the y-coordinate of the trace line.
-     */
-    private void drawVerticalAxisTrace(Graphics2D g2, int y) {
-
-        Rectangle2D dataArea = getScreenDataArea();
-
-        g2.setXORMode(Color.ORANGE);
-        if (((int) dataArea.getMinY() < y) && (y < (int) dataArea.getMaxY())) {
-
-            if (this.horizontalTraceLine != null) {
-                g2.draw(this.horizontalTraceLine);
-                this.horizontalTraceLine.setLine((int) dataArea.getMinX(), y,
-                        (int) dataArea.getMaxX(), y);
-            }
-            else {
-                this.horizontalTraceLine = new Line2D.Float(
-                        (int) dataArea.getMinX(), y, (int) dataArea.getMaxX(),
-                        y);
-            }
-            g2.draw(this.horizontalTraceLine);
-        }
-
-        // Reset to the default 'overwrite' mode
-        g2.setPaintMode();
-    }
-
-    /**
-     * Displays a dialog that allows the user to edit the properties for the
-     * current chart.
-     */
-    public void doEditChartProperties() {
-
-        ChartEditor editor = ChartEditorManager.getChartEditor(this.chart);
-        int result = JOptionPane.showConfirmDialog(this, editor,
-                localizationResources.getString("Chart_Properties"),
-                JOptionPane.OK_CANCEL_OPTION, JOptionPane.PLAIN_MESSAGE);
-        if (result == JOptionPane.OK_OPTION) {
-            editor.updateChart(this.chart);
-        }
-
-    }
-
-    /**
-     * Copies the current chart to the system clipboard.
-     */
-    public void doCopy() {
-        Clipboard systemClipboard
-                = Toolkit.getDefaultToolkit().getSystemClipboard();
-        Insets insets = getInsets();
-        int w = getWidth() - insets.left - insets.right;
-        int h = getHeight() - insets.top - insets.bottom;
-        ChartTransferable selection = new ChartTransferable(this.chart, w, h,
-                getMinimumDrawWidth(), getMinimumDrawHeight(),
-                getMaximumDrawWidth(), getMaximumDrawHeight(), true);
-        systemClipboard.setContents(selection, null);
-    }
-
-    /**
-     * Opens a file chooser and gives the user an opportunity to save the chart
-     * in PNG format.
-     *
-     * @throws IOException if there is an I/O error.
-     */
-    public void doSaveAs() throws IOException {
-        JFileChooser fileChooser = new JFileChooser();
-        fileChooser.setCurrentDirectory(this.defaultDirectoryForSaveAs);
-        FileNameExtensionFilter filter = new FileNameExtensionFilter(
-                    localizationResources.getString("PNG_Image_Files"), "png");
-        fileChooser.addChoosableFileFilter(filter);
-        fileChooser.setFileFilter(filter);
-
-        int option = fileChooser.showSaveDialog(this);
-        if (option == JFileChooser.APPROVE_OPTION) {
-            String filename = fileChooser.getSelectedFile().getPath();
-            if (isEnforceFileExtensions()) {
-                if (!filename.endsWith(".png")) {
-                    filename = filename + ".png";
-                }
-            }
-            ChartUtils.saveChartAsPNG(new File(filename), this.chart,
-                    getWidth(), getHeight());
-        }
-    }
-    
-    /**
-     * Saves the chart in SVG format (a filechooser will be displayed so that
-     * the user can specify the filename).  Note that this method only works
-     * if the JFreeSVG library is on the classpath...if this library is not 
-     * present, the method will fail.
-     */
-    private void saveAsSVG(File f) throws IOException {
-        File file = f;
-        if (file == null) {
-            JFileChooser fileChooser = new JFileChooser();
-            fileChooser.setCurrentDirectory(this.defaultDirectoryForSaveAs);
-            FileNameExtensionFilter filter = new FileNameExtensionFilter(
-                    localizationResources.getString("SVG_Files"), "svg");
-            fileChooser.addChoosableFileFilter(filter);
-            fileChooser.setFileFilter(filter);
-
-            int option = fileChooser.showSaveDialog(this);
-            if (option == JFileChooser.APPROVE_OPTION) {
-                String filename = fileChooser.getSelectedFile().getPath();
-                if (isEnforceFileExtensions()) {
-                    if (!filename.endsWith(".svg")) {
-                        filename = filename + ".svg";
-                    }
-                }
-                file = new File(filename);
-                if (file.exists()) {
-                    String fileExists = localizationResources.getString(
-                            "FILE_EXISTS_CONFIRM_OVERWRITE");
-                    int response = JOptionPane.showConfirmDialog(this, 
-                            fileExists,
-                            localizationResources.getString("Save_as_SVG"),
-                            JOptionPane.OK_CANCEL_OPTION);
-                    if (response == JOptionPane.CANCEL_OPTION) {
-                        file = null;
-                    }
-                }
-            }
-        }
-        
-        if (file != null) {
-            // use reflection to get the SVG string
-            String svg = generateSVG(getWidth(), getHeight());
-            BufferedWriter writer = null;
-            try {
-                writer = new BufferedWriter(new FileWriter(file));
-                writer.write("<!DOCTYPE svg PUBLIC \"-//W3C//DTD SVG 1.1//EN\" \"http://www.w3.org/Graphics/SVG/1.1/DTD/svg11.dtd\">\n");
-                writer.write(svg + "\n");
-                writer.flush();
-            } finally {
-                try {
-                    if (writer != null) {
-                        writer.close();
-                    }
-                } catch (IOException ex) {
-                    throw new RuntimeException(ex);
-                }
-            } 
-
-        }
-    }
-    
-    /**
-     * Generates a string containing a rendering of the chart in SVG format.
-     * This feature is only supported if the JFreeSVG library is included on 
-     * the classpath.
-     * 
-     * @return A string containing an SVG element for the current chart, or 
-     *     {@code null} if there is a problem with the method invocation
-     *     by reflection.
-     */
-    private String generateSVG(int width, int height) {
-        Graphics2D g2 = createSVGGraphics2D(width, height);
-        if (g2 == null) {
-            throw new IllegalStateException("JFreeSVG library is not present.");
-        }
-        // we suppress shadow generation, because SVG is a vector format and
-        // the shadow effect is applied via bitmap effects...
-        g2.setRenderingHint(JFreeChart.KEY_SUPPRESS_SHADOW_GENERATION, true);
-        String svg = null;
-        Rectangle2D drawArea = new Rectangle2D.Double(0, 0, width, height);
-        this.chart.draw(g2, drawArea);
-        try {
-            Method m = g2.getClass().getMethod("getSVGElement");
-            svg = (String) m.invoke(g2);
-        } catch (NoSuchMethodException e) {
-            // null will be returned
-        } catch (SecurityException e) {
-            // null will be returned
-        } catch (IllegalAccessException e) {
-            // null will be returned
-        } catch (IllegalArgumentException e) {
-            // null will be returned
-        } catch (InvocationTargetException e) {
-            // null will be returned
-        }
-        return svg;
-    }
-
-    private Graphics2D createSVGGraphics2D(int w, int h) {
-        try {
-            Class svgGraphics2d = Class.forName("org.jfree.graphics2d.svg.SVGGraphics2D");
-            Constructor ctor = svgGraphics2d.getConstructor(int.class, int.class);
-            return (Graphics2D) ctor.newInstance(w, h);
-        } catch (ClassNotFoundException ex) {
-            return null;
-        } catch (NoSuchMethodException ex) {
-            return null;
-        } catch (SecurityException ex) {
-            return null;
-        } catch (InstantiationException ex) {
-            return null;
-        } catch (IllegalAccessException ex) {
-            return null;
-        } catch (IllegalArgumentException ex) {
-            return null;
-        } catch (InvocationTargetException ex) {
-            return null;
-        }
-    }
-
-    /**
-     * Saves the chart in PDF format (a filechooser will be displayed so that
-     * the user can specify the filename).  Note that this method only works
-     * if the OrsonPDF library is on the classpath...if this library is not
-     * present, the method will fail.
-     */
-    private void saveAsPDF(File f) {
-        File file = f;
-        if (file == null) {
-            JFileChooser fileChooser = new JFileChooser();
-            fileChooser.setCurrentDirectory(this.defaultDirectoryForSaveAs);
-            FileNameExtensionFilter filter = new FileNameExtensionFilter(
-                    localizationResources.getString("PDF_Files"), "pdf");
-            fileChooser.addChoosableFileFilter(filter);
-            fileChooser.setFileFilter(filter);
-
-            int option = fileChooser.showSaveDialog(this);
-            if (option == JFileChooser.APPROVE_OPTION) {
-                String filename = fileChooser.getSelectedFile().getPath();
-                if (isEnforceFileExtensions()) {
-                    if (!filename.endsWith(".pdf")) {
-                        filename = filename + ".pdf";
-                    }
-                }
-                file = new File(filename);
-                if (file.exists()) {
-                    String fileExists = localizationResources.getString(
-                            "FILE_EXISTS_CONFIRM_OVERWRITE");
-                    int response = JOptionPane.showConfirmDialog(this, 
-                            fileExists,
-                            localizationResources.getString("Save_as_PDF"),
-                            JOptionPane.OK_CANCEL_OPTION);
-                    if (response == JOptionPane.CANCEL_OPTION) {
-                        file = null;
-                    }
-                }
-            }
-        }
-        
-        if (file != null) {
-            writeAsPDF(file, getWidth(), getHeight());
-        }
-    }
-
-    /**
-     * Returns {@code true} if OrsonPDF is on the classpath, and 
-     * {@code false} otherwise.  The OrsonPDF library can be found at
-     * http://www.object-refinery.com/pdf/
-     * 
-     * @return A boolean.
-     */
-    private boolean isOrsonPDFAvailable() {
-        Class pdfDocumentClass = null;
-        try {
-            pdfDocumentClass = Class.forName("com.orsonpdf.PDFDocument");
-        } catch (ClassNotFoundException e) {
-            // pdfDocument class will be null so the function will return false
-        }
-        return (pdfDocumentClass != null);
-    }
-    
-    /**
-     * Writes the current chart to the specified file in PDF format.  This 
-     * will only work when the OrsonPDF library is found on the classpath.
-     * Reflection is used to ensure there is no compile-time dependency on
-     * OrsonPDF (which is non-free software).
-     * 
-     * @param file  the output file ({@code null} not permitted).
-     * @param w  the chart width.
-     * @param h  the chart height.
-     */
-    private void writeAsPDF(File file, int w, int h) {
-        if (!isOrsonPDFAvailable()) {
-            throw new IllegalStateException(
-                    "OrsonPDF is not present on the classpath.");
-        }
-        Args.nullNotPermitted(file, "file");
-        try {
-            Class pdfDocClass = Class.forName("com.orsonpdf.PDFDocument");
-            Object pdfDoc = pdfDocClass.newInstance();
-            Method m = pdfDocClass.getMethod("createPage", Rectangle2D.class);
-            Rectangle2D rect = new Rectangle(w, h);
-            Object page = m.invoke(pdfDoc, rect);
-            Method m2 = page.getClass().getMethod("getGraphics2D");
-            Graphics2D g2 = (Graphics2D) m2.invoke(page);
-            // we suppress shadow generation, because PDF is a vector format and
-            // the shadow effect is applied via bitmap effects...
-            g2.setRenderingHint(JFreeChart.KEY_SUPPRESS_SHADOW_GENERATION, true);
-            Rectangle2D drawArea = new Rectangle2D.Double(0, 0, w, h);
-            this.chart.draw(g2, drawArea);
-            Method m3 = pdfDocClass.getMethod("writeToFile", File.class);
-            m3.invoke(pdfDoc, file);
-        } catch (ClassNotFoundException ex) {
-            throw new RuntimeException(ex);
-        } catch (InstantiationException ex) {
-            throw new RuntimeException(ex);
-        } catch (IllegalAccessException ex) {
-            throw new RuntimeException(ex);
-        } catch (NoSuchMethodException ex) {
-            throw new RuntimeException(ex);
-        } catch (SecurityException ex) {
-            throw new RuntimeException(ex);
-        } catch (IllegalArgumentException ex) {
-            throw new RuntimeException(ex);
-        } catch (InvocationTargetException ex) {
-            throw new RuntimeException(ex);
-        }
-    }
-
-    /**
-     * Creates a print job for the chart.
-     */
-    public void createChartPrintJob() {
-        PrinterJob job = PrinterJob.getPrinterJob();
-        PageFormat pf = job.defaultPage();
-        PageFormat pf2 = job.pageDialog(pf);
-        if (pf2 != pf) {
-            job.setPrintable(this, pf2);
-            if (job.printDialog()) {
-                try {
-                    job.print();
-                }
-                catch (PrinterException e) {
-                    JOptionPane.showMessageDialog(this, e);
-                }
-            }
-        }
-    }
-
-    /**
-     * Prints the chart on a single page.
-     *
-     * @param g  the graphics context.
-     * @param pf  the page format to use.
-     * @param pageIndex  the index of the page. If not {@code 0}, nothing
-     *                   gets printed.
-     *
-     * @return The result of printing.
-     */
-    @Override
-    public int print(Graphics g, PageFormat pf, int pageIndex) {
-
-        if (pageIndex != 0) {
-            return NO_SUCH_PAGE;
-        }
-        Graphics2D g2 = (Graphics2D) g;
-        double x = pf.getImageableX();
-        double y = pf.getImageableY();
-        double w = pf.getImageableWidth();
-        double h = pf.getImageableHeight();
-        this.chart.draw(g2, new Rectangle2D.Double(x, y, w, h), this.anchor,
-                null);
-        return PAGE_EXISTS;
-
-    }
-
-    /**
-     * Adds a listener to the list of objects listening for chart mouse events.
-     *
-     * @param listener  the listener ({@code null} not permitted).
-     */
-    public void addChartMouseListener(ChartMouseListener listener) {
-        Args.nullNotPermitted(listener, "listener");
-        this.chartMouseListeners.add(ChartMouseListener.class, listener);
-    }
-
-    /**
-     * Removes a listener from the list of objects listening for chart mouse
-     * events.
-     *
-     * @param listener  the listener.
-     */
-    public void removeChartMouseListener(ChartMouseListener listener) {
-        this.chartMouseListeners.remove(ChartMouseListener.class, listener);
-    }
-
-    /**
-     * Returns an array of the listeners of the given type registered with the
-     * panel.
-     *
-     * @param listenerType  the listener type.
-     *
-     * @return An array of listeners.
-     */
-    @Override
-    public EventListener[] getListeners(Class listenerType) {
-        if (listenerType == ChartMouseListener.class) {
-            // fetch listeners from local storage
-            return this.chartMouseListeners.getListeners(listenerType);
-        }
-        else {
-            return super.getListeners(listenerType);
-        }
-    }
-
-    /**
-     * Creates a popup menu for the panel.
-     *
-     * @param properties  include a menu item for the chart property editor.
-     * @param save  include a menu item for saving the chart.
-     * @param print  include a menu item for printing the chart.
-     * @param zoom  include menu items for zooming.
-     *
-     * @return The popup menu.
-     */
-    protected JPopupMenu createPopupMenu(boolean properties, boolean save,
-            boolean print, boolean zoom) {
-        return createPopupMenu(properties, false, save, print, zoom);
-    }
-
-    /**
-     * Creates a popup menu for the panel.
-     *
-     * @param properties  include a menu item for the chart property editor.
-     * @param copy include a menu item for copying to the clipboard.
-     * @param save  include a menu item for saving the chart.
-     * @param print  include a menu item for printing the chart.
-     * @param zoom  include menu items for zooming.
-     *
-     * @return The popup menu.
-     */
-    protected JPopupMenu createPopupMenu(boolean properties,
-            boolean copy, boolean save, boolean print, boolean zoom) {
-
-        JPopupMenu result = new JPopupMenu(localizationResources.getString("Chart") + ":");
-        boolean separator = false;
-
-        if (properties) {
-            JMenuItem propertiesItem = new JMenuItem(
-                    localizationResources.getString("Properties..."));
-            propertiesItem.setActionCommand(PROPERTIES_COMMAND);
-            propertiesItem.addActionListener(this);
-            result.add(propertiesItem);
-            separator = true;
-        }
-
-        if (copy) {
-            if (separator) {
-                result.addSeparator();
-            }
-            JMenuItem copyItem = new JMenuItem(
-                    localizationResources.getString("Copy"));
-            copyItem.setActionCommand(COPY_COMMAND);
-            copyItem.addActionListener(this);
-            result.add(copyItem);
-            separator = !save;
-        }
-
-        if (save) {
-            if (separator) {
-                result.addSeparator();
-            }
-            JMenu saveSubMenu = new JMenu(localizationResources.getString(
-                    "Save_as"));
-            JMenuItem pngItem = new JMenuItem(localizationResources.getString(
-                    "PNG..."));
-            pngItem.setActionCommand("SAVE_AS_PNG");
-            pngItem.addActionListener(this);
-            saveSubMenu.add(pngItem);
-            
-            if (createSVGGraphics2D(10, 10) != null) {
-                JMenuItem svgItem = new JMenuItem(localizationResources.getString(
-                        "SVG..."));
-                svgItem.setActionCommand("SAVE_AS_SVG");
-                svgItem.addActionListener(this);
-                saveSubMenu.add(svgItem);                
-            }
-            
-            if (isOrsonPDFAvailable()) {
-                JMenuItem pdfItem = new JMenuItem(
-                        localizationResources.getString("PDF..."));
-                pdfItem.setActionCommand("SAVE_AS_PDF");
-                pdfItem.addActionListener(this);
-                saveSubMenu.add(pdfItem);
-            }
-            result.add(saveSubMenu);
-            separator = true;
-        }
-
-        if (print) {
-            if (separator) {
-                result.addSeparator();
-            }
-            JMenuItem printItem = new JMenuItem(
-                    localizationResources.getString("Print..."));
-            printItem.setActionCommand(PRINT_COMMAND);
-            printItem.addActionListener(this);
-            result.add(printItem);
-            separator = true;
-        }
-
-        if (zoom) {
-            if (separator) {
-                result.addSeparator();
-            }
-
-            JMenu zoomInMenu = new JMenu(
-                    localizationResources.getString("Zoom_In"));
-
-            this.zoomInBothMenuItem = new JMenuItem(
-                    localizationResources.getString("All_Axes"));
-            this.zoomInBothMenuItem.setActionCommand(ZOOM_IN_BOTH_COMMAND);
-            this.zoomInBothMenuItem.addActionListener(this);
-            zoomInMenu.add(this.zoomInBothMenuItem);
-
-            zoomInMenu.addSeparator();
-
-            this.zoomInDomainMenuItem = new JMenuItem(
-                    localizationResources.getString("Domain_Axis"));
-            this.zoomInDomainMenuItem.setActionCommand(ZOOM_IN_DOMAIN_COMMAND);
-            this.zoomInDomainMenuItem.addActionListener(this);
-            zoomInMenu.add(this.zoomInDomainMenuItem);
-
-            this.zoomInRangeMenuItem = new JMenuItem(
-                    localizationResources.getString("Range_Axis"));
-            this.zoomInRangeMenuItem.setActionCommand(ZOOM_IN_RANGE_COMMAND);
-            this.zoomInRangeMenuItem.addActionListener(this);
-            zoomInMenu.add(this.zoomInRangeMenuItem);
-
-            result.add(zoomInMenu);
-
-            JMenu zoomOutMenu = new JMenu(
-                    localizationResources.getString("Zoom_Out"));
-
-            this.zoomOutBothMenuItem = new JMenuItem(
-                    localizationResources.getString("All_Axes"));
-            this.zoomOutBothMenuItem.setActionCommand(ZOOM_OUT_BOTH_COMMAND);
-            this.zoomOutBothMenuItem.addActionListener(this);
-            zoomOutMenu.add(this.zoomOutBothMenuItem);
-
-            zoomOutMenu.addSeparator();
-
-            this.zoomOutDomainMenuItem = new JMenuItem(
-                    localizationResources.getString("Domain_Axis"));
-            this.zoomOutDomainMenuItem.setActionCommand(
-                    ZOOM_OUT_DOMAIN_COMMAND);
-            this.zoomOutDomainMenuItem.addActionListener(this);
-            zoomOutMenu.add(this.zoomOutDomainMenuItem);
-
-            this.zoomOutRangeMenuItem = new JMenuItem(
-                    localizationResources.getString("Range_Axis"));
-            this.zoomOutRangeMenuItem.setActionCommand(ZOOM_OUT_RANGE_COMMAND);
-            this.zoomOutRangeMenuItem.addActionListener(this);
-            zoomOutMenu.add(this.zoomOutRangeMenuItem);
-
-            result.add(zoomOutMenu);
-
-            JMenu autoRangeMenu = new JMenu(
-                    localizationResources.getString("Auto_Range"));
-
-            this.zoomResetBothMenuItem = new JMenuItem(
-                    localizationResources.getString("All_Axes"));
-            this.zoomResetBothMenuItem.setActionCommand(
-                    ZOOM_RESET_BOTH_COMMAND);
-            this.zoomResetBothMenuItem.addActionListener(this);
-            autoRangeMenu.add(this.zoomResetBothMenuItem);
-
-            autoRangeMenu.addSeparator();
-            this.zoomResetDomainMenuItem = new JMenuItem(
-                    localizationResources.getString("Domain_Axis"));
-            this.zoomResetDomainMenuItem.setActionCommand(
-                    ZOOM_RESET_DOMAIN_COMMAND);
-            this.zoomResetDomainMenuItem.addActionListener(this);
-            autoRangeMenu.add(this.zoomResetDomainMenuItem);
-
-            this.zoomResetRangeMenuItem = new JMenuItem(
-                    localizationResources.getString("Range_Axis"));
-            this.zoomResetRangeMenuItem.setActionCommand(
-                    ZOOM_RESET_RANGE_COMMAND);
-            this.zoomResetRangeMenuItem.addActionListener(this);
-            autoRangeMenu.add(this.zoomResetRangeMenuItem);
-
-            result.addSeparator();
-            result.add(autoRangeMenu);
-
-        }
-
-        return result;
-
-    }
-
-    /**
-     * The idea is to modify the zooming options depending on the type of chart
-     * being displayed by the panel.
-     *
-     * @param x  horizontal position of the popup.
-     * @param y  vertical position of the popup.
-     */
-    protected void displayPopupMenu(int x, int y) {
-
-        if (this.popup == null) {
-            return;
-        }
-
-        // go through each zoom menu item and decide whether or not to
-        // enable it...
-        boolean isDomainZoomable = false;
-        boolean isRangeZoomable = false;
-        Plot plot = (this.chart != null ? this.chart.getPlot() : null);
-        if (plot instanceof Zoomable) {
-            Zoomable z = (Zoomable) plot;
-            isDomainZoomable = z.isDomainZoomable();
-            isRangeZoomable = z.isRangeZoomable();
-        }
-
-        if (this.zoomInDomainMenuItem != null) {
-            this.zoomInDomainMenuItem.setEnabled(isDomainZoomable);
-        }
-        if (this.zoomOutDomainMenuItem != null) {
-            this.zoomOutDomainMenuItem.setEnabled(isDomainZoomable);
-        }
-        if (this.zoomResetDomainMenuItem != null) {
-            this.zoomResetDomainMenuItem.setEnabled(isDomainZoomable);
-        }
-
-        if (this.zoomInRangeMenuItem != null) {
-            this.zoomInRangeMenuItem.setEnabled(isRangeZoomable);
-        }
-        if (this.zoomOutRangeMenuItem != null) {
-            this.zoomOutRangeMenuItem.setEnabled(isRangeZoomable);
-        }
-
-        if (this.zoomResetRangeMenuItem != null) {
-            this.zoomResetRangeMenuItem.setEnabled(isRangeZoomable);
-        }
-
-        if (this.zoomInBothMenuItem != null) {
-            this.zoomInBothMenuItem.setEnabled(isDomainZoomable
-                    && isRangeZoomable);
-        }
-        if (this.zoomOutBothMenuItem != null) {
-            this.zoomOutBothMenuItem.setEnabled(isDomainZoomable
-                    && isRangeZoomable);
-        }
-        if (this.zoomResetBothMenuItem != null) {
-            this.zoomResetBothMenuItem.setEnabled(isDomainZoomable
-                    && isRangeZoomable);
-        }
-
-        this.popup.show(this, x, y);
-
-    }
-
-    /**
-     * Updates the UI for a LookAndFeel change.
-     */
-    @Override
-    public void updateUI() {
-        // here we need to update the UI for the popup menu, if the panel
-        // has one...
-        if (this.popup != null) {
-            SwingUtilities.updateComponentTreeUI(this.popup);
-        }
-        super.updateUI();
-    }
-
-    /**
-     * Provides serialization support.
-     *
-     * @param stream  the output stream.
-     *
-     * @throws IOException  if there is an I/O error.
-     */
-    private void writeObject(ObjectOutputStream stream) throws IOException {
-        stream.defaultWriteObject();
-        SerialUtils.writePaint(this.zoomFillPaint, stream);
-        SerialUtils.writePaint(this.zoomOutlinePaint, stream);
-    }
-
-    /**
-     * Provides serialization support.
-     *
-     * @param stream  the input stream.
-     *
-     * @throws IOException  if there is an I/O error.
-     * @throws ClassNotFoundException  if there is a classpath problem.
-     */
-    private void readObject(ObjectInputStream stream)
-        throws IOException, ClassNotFoundException {
-        stream.defaultReadObject();
-        this.zoomFillPaint = SerialUtils.readPaint(stream);
-        this.zoomOutlinePaint = SerialUtils.readPaint(stream);
-
-        // we create a new but empty chartMouseListeners list
-        this.chartMouseListeners = new EventListenerList();
-
-        // register as a listener with sub-components...
-        if (this.chart != null) {
-            this.chart.addChangeListener(this);
-        }
-
-    }
-
-}
+/* ===========================================================
+ * JFreeChart : a free chart library for the Java(tm) platform
+ * ===========================================================
+ *
+ * (C) Copyright 2000-2021, by David Gilbert and Contributors.
+ *
+ * Project Info:  http://www.jfree.org/jfreechart/index.html
+ *
+ * This library is free software; you can redistribute it and/or modify it
+ * under the terms of the GNU Lesser General Public License as published by
+ * the Free Software Foundation; either version 2.1 of the License, or
+ * (at your option) any later version.
+ *
+ * This library is distributed in the hope that it will be useful, but
+ * WITHOUT ANY WARRANTY; without even the implied warranty of MERCHANTABILITY
+ * or FITNESS FOR A PARTICULAR PURPOSE. See the GNU Lesser General Public
+ * License for more details.
+ *
+ * You should have received a copy of the GNU Lesser General Public
+ * License along with this library; if not, write to the Free Software
+ * Foundation, Inc., 51 Franklin Street, Fifth Floor, Boston, MA  02110-1301,
+ * USA.
+ *
+ * [Oracle and Java are registered trademarks of Oracle and/or its affiliates. 
+ * Other names may be trademarks of their respective owners.]
+ *
+ * ---------------
+ * ChartPanel.java
+ * ---------------
+ * (C) Copyright 2000-2021, by David Gilbert and Contributors.
+ *
+ * Original Author:  David Gilbert;
+ * Contributor(s):   Andrzej Porebski;
+ *                   Soren Caspersen;
+ *                   Jonathan Nash;
+ *                   Hans-Jurgen Greiner;
+ *                   Andreas Schneider;
+ *                   Daniel van Enckevort;
+ *                   David M O'Donnell;
+ *                   Arnaud Lelievre;
+ *                   Matthias Rose;
+ *                   Onno vd Akker;
+ *                   Sergei Ivanov;
+ *                   Ulrich Voigt - patch 2686040;
+ *                   Alessandro Borges - patch 1460845;
+ *                   Martin Hoeller;
+ *                   Simon Legner - patch from bug 1129;
+ *                   Yuri Blankenstein;
+ */
+
+package org.jfree.chart;
+
+import java.awt.AWTEvent;
+import java.awt.AWTException;
+import java.awt.AlphaComposite;
+import java.awt.Color;
+import java.awt.Composite;
+import java.awt.Cursor;
+import java.awt.Dimension;
+import java.awt.Graphics;
+import java.awt.Graphics2D;
+import java.awt.GraphicsConfiguration;
+import java.awt.HeadlessException;
+import java.awt.Insets;
+import java.awt.Paint;
+import java.awt.Point;
+import java.awt.Rectangle;
+import java.awt.Toolkit;
+import java.awt.Transparency;
+import java.awt.datatransfer.Clipboard;
+import java.awt.event.ActionEvent;
+import java.awt.event.ActionListener;
+import java.awt.event.InputEvent;
+import java.awt.event.MouseEvent;
+import java.awt.event.MouseListener;
+import java.awt.event.MouseMotionListener;
+import java.awt.geom.AffineTransform;
+import java.awt.geom.Line2D;
+import java.awt.geom.Point2D;
+import java.awt.geom.Rectangle2D;
+import java.awt.image.BufferedImage;
+import java.awt.print.PageFormat;
+import java.awt.print.Printable;
+import java.awt.print.PrinterException;
+import java.awt.print.PrinterJob;
+import java.io.BufferedWriter;
+import java.io.File;
+import java.io.FileWriter;
+import java.io.IOException;
+import java.io.ObjectInputStream;
+import java.io.ObjectOutputStream;
+import java.io.Serializable;
+import java.lang.reflect.Constructor;
+import java.lang.reflect.InvocationTargetException;
+import java.lang.reflect.Method;
+import java.util.ArrayList;
+import java.util.EventListener;
+import java.util.List;
+import java.util.Objects;
+import java.util.ResourceBundle;
+import java.util.function.Predicate;
+
+import javax.swing.JFileChooser;
+import javax.swing.JMenu;
+import javax.swing.JMenuItem;
+import javax.swing.JOptionPane;
+import javax.swing.JPanel;
+import javax.swing.JPopupMenu;
+import javax.swing.SwingUtilities;
+import javax.swing.ToolTipManager;
+import javax.swing.event.EventListenerList;
+import javax.swing.filechooser.FileNameExtensionFilter;
+
+import org.jfree.chart.editor.ChartEditor;
+import org.jfree.chart.editor.ChartEditorManager;
+import org.jfree.chart.entity.ChartEntity;
+import org.jfree.chart.entity.EntityCollection;
+import org.jfree.chart.entity.MovableChartEntity;
+import org.jfree.chart.event.ChartChangeEvent;
+import org.jfree.chart.event.ChartChangeListener;
+import org.jfree.chart.event.ChartProgressEvent;
+import org.jfree.chart.event.ChartProgressListener;
+import org.jfree.chart.event.OverlayChangeEvent;
+import org.jfree.chart.event.OverlayChangeListener;
+import org.jfree.chart.panel.Overlay;
+import org.jfree.chart.plot.Pannable;
+import org.jfree.chart.plot.Plot;
+import org.jfree.chart.plot.PlotOrientation;
+import org.jfree.chart.plot.PlotRenderingInfo;
+import org.jfree.chart.plot.Zoomable;
+import org.jfree.chart.util.Args;
+import org.jfree.chart.util.ResourceBundleWrapper;
+import org.jfree.chart.util.SerialUtils;
+
+/**
+ * A Swing GUI component for displaying a {@link JFreeChart} object.
+ * <P>
+ * The panel registers with the chart to receive notification of changes to any
+ * component of the chart.  The chart is redrawn automatically whenever this
+ * notification is received.
+ */
+public class ChartPanel extends JPanel implements ChartChangeListener,
+        ChartProgressListener, ActionListener, MouseListener,
+        MouseMotionListener, OverlayChangeListener, Printable, Serializable {
+
+    /** For serialization. */
+    private static final long serialVersionUID = 6046366297214274674L;
+
+    /**
+     * Default setting for buffer usage.  The default has been changed to
+     * {@code true} from version 1.0.13 onwards, because of a severe
+     * performance problem with drawing the zoom rectangle using XOR (which
+     * now happens only when the buffer is NOT used).
+     */
+    public static final boolean DEFAULT_BUFFER_USED = true;
+
+    /** The default panel width. */
+    public static final int DEFAULT_WIDTH = 1024;
+
+    /** The default panel height. */
+    public static final int DEFAULT_HEIGHT = 768;
+
+    /** The default limit below which chart scaling kicks in. */
+    public static final int DEFAULT_MINIMUM_DRAW_WIDTH = 300;
+
+    /** The default limit below which chart scaling kicks in. */
+    public static final int DEFAULT_MINIMUM_DRAW_HEIGHT = 200;
+
+    /** The default limit above which chart scaling kicks in. */
+    public static final int DEFAULT_MAXIMUM_DRAW_WIDTH = 2048;
+
+    /** The default limit above which chart scaling kicks in. */
+    public static final int DEFAULT_MAXIMUM_DRAW_HEIGHT = 1536;
+
+    /** The minimum size required to perform a zoom on a rectangle */
+    public static final int DEFAULT_ZOOM_TRIGGER_DISTANCE = 10;
+
+    /** Properties action command. */
+    public static final String PROPERTIES_COMMAND = "PROPERTIES";
+
+    /**
+     * Copy action command.
+     */
+    public static final String COPY_COMMAND = "COPY";
+
+    /** Save action command. */
+    public static final String SAVE_COMMAND = "SAVE";
+
+    /** Action command to save as PNG. */
+    private static final String SAVE_AS_PNG_COMMAND = "SAVE_AS_PNG";
+    
+    /** Action command to save as SVG. */
+    private static final String SAVE_AS_SVG_COMMAND = "SAVE_AS_SVG";
+    
+    /** Action command to save as PDF. */
+    private static final String SAVE_AS_PDF_COMMAND = "SAVE_AS_PDF";
+    
+    /** Print action command. */
+    public static final String PRINT_COMMAND = "PRINT";
+
+    /** Zoom in (both axes) action command. */
+    public static final String ZOOM_IN_BOTH_COMMAND = "ZOOM_IN_BOTH";
+
+    /** Zoom in (domain axis only) action command. */
+    public static final String ZOOM_IN_DOMAIN_COMMAND = "ZOOM_IN_DOMAIN";
+
+    /** Zoom in (range axis only) action command. */
+    public static final String ZOOM_IN_RANGE_COMMAND = "ZOOM_IN_RANGE";
+
+    /** Zoom out (both axes) action command. */
+    public static final String ZOOM_OUT_BOTH_COMMAND = "ZOOM_OUT_BOTH";
+
+    /** Zoom out (domain axis only) action command. */
+    public static final String ZOOM_OUT_DOMAIN_COMMAND = "ZOOM_DOMAIN_BOTH";
+
+    /** Zoom out (range axis only) action command. */
+    public static final String ZOOM_OUT_RANGE_COMMAND = "ZOOM_RANGE_BOTH";
+
+    /** Zoom reset (both axes) action command. */
+    public static final String ZOOM_RESET_BOTH_COMMAND = "ZOOM_RESET_BOTH";
+
+    /** Zoom reset (domain axis only) action command. */
+    public static final String ZOOM_RESET_DOMAIN_COMMAND = "ZOOM_RESET_DOMAIN";
+
+    /** Zoom reset (range axis only) action command. */
+    public static final String ZOOM_RESET_RANGE_COMMAND = "ZOOM_RESET_RANGE";
+
+    /** Illustrates that move is not allowed */
+    private static final Cursor INVALID_MOVE_CURSOR;
+
+    static {
+        Cursor invalidMoveCursor = Cursor.getDefaultCursor();
+        try {
+            invalidMoveCursor = Cursor.getSystemCustomCursor("Invalid.32x32");
+        } catch (HeadlessException | AWTException e1) {
+            // Ignore
+        }
+        INVALID_MOVE_CURSOR = invalidMoveCursor;
+    }
+
+    /** The chart that is displayed in the panel. */
+    private JFreeChart chart;
+
+    /** Storage for registered (chart) mouse listeners. */
+    private transient EventListenerList chartMouseListeners;
+
+    /** A flag that controls whether or not the off-screen buffer is used. */
+    private boolean useBuffer;
+
+    /** A flag that indicates that the buffer should be refreshed. */
+    private boolean refreshBuffer;
+
+    /** A buffer for the rendered chart. */
+    private transient BufferedImage chartBuffer;
+
+    /**
+     * The minimum width for drawing a chart (uses scaling for smaller widths).
+     */
+    private int minimumDrawWidth;
+
+    /**
+     * The minimum height for drawing a chart (uses scaling for smaller
+     * heights).
+     */
+    private int minimumDrawHeight;
+
+    /**
+     * The maximum width for drawing a chart (uses scaling for bigger
+     * widths).
+     */
+    private int maximumDrawWidth;
+
+    /**
+     * The maximum height for drawing a chart (uses scaling for bigger
+     * heights).
+     */
+    private int maximumDrawHeight;
+
+    /** The popup menu for the frame. */
+    private JPopupMenu popup;
+
+    /** The drawing info collected the last time the chart was drawn. */
+    private ChartRenderingInfo info;
+
+    /** The chart anchor point. */
+    private Point2D anchor;
+
+    /** The scale factor used to draw the chart. */
+    private double scaleX;
+
+    /** The scale factor used to draw the chart. */
+    private double scaleY;
+
+    /** The plot orientation. */
+    private PlotOrientation orientation = PlotOrientation.VERTICAL;
+
+    /** A flag that controls whether or not domain zooming is enabled. */
+    private boolean domainZoomable = false;
+
+    /** A flag that controls whether or not range zooming is enabled. */
+    private boolean rangeZoomable = false;
+
+    /**
+     * The zoom rectangle starting point (selected by the user with a mouse
+     * click).  This is a point on the screen, not the chart (which may have
+     * been scaled up or down to fit the panel).
+     */
+    private Point2D zoomPoint = null;
+
+    /** The zoom rectangle (selected by the user with the mouse). */
+    private transient Rectangle2D zoomRectangle = null;
+
+    /** Controls if the zoom rectangle is drawn as an outline or filled. */
+    private boolean fillZoomRectangle = true;
+
+    /** The minimum distance required to drag the mouse to trigger a zoom. */
+    private int zoomTriggerDistance;
+
+    /** A flag that controls whether or not horizontal tracing is enabled. */
+    private boolean horizontalAxisTrace = false;
+
+    /** A flag that controls whether or not vertical tracing is enabled. */
+    private boolean verticalAxisTrace = false;
+
+    /** A vertical trace line. */
+    private transient Line2D verticalTraceLine;
+
+    /** A horizontal trace line. */
+    private transient Line2D horizontalTraceLine;
+
+    /** Menu item for zooming in on a chart (both axes). */
+    private JMenuItem zoomInBothMenuItem;
+
+    /** Menu item for zooming in on a chart (domain axis). */
+    private JMenuItem zoomInDomainMenuItem;
+
+    /** Menu item for zooming in on a chart (range axis). */
+    private JMenuItem zoomInRangeMenuItem;
+
+    /** Menu item for zooming out on a chart. */
+    private JMenuItem zoomOutBothMenuItem;
+
+    /** Menu item for zooming out on a chart (domain axis). */
+    private JMenuItem zoomOutDomainMenuItem;
+
+    /** Menu item for zooming out on a chart (range axis). */
+    private JMenuItem zoomOutRangeMenuItem;
+
+    /** Menu item for resetting the zoom (both axes). */
+    private JMenuItem zoomResetBothMenuItem;
+
+    /** Menu item for resetting the zoom (domain axis only). */
+    private JMenuItem zoomResetDomainMenuItem;
+
+    /** Menu item for resetting the zoom (range axis only). */
+    private JMenuItem zoomResetRangeMenuItem;
+
+    /**
+     * The default directory for saving charts to file.
+     */
+    private File defaultDirectoryForSaveAs;
+
+    /** A flag that controls whether or not file extensions are enforced. */
+    private boolean enforceFileExtensions;
+
+    /** A flag that indicates if original tooltip delays are changed. */
+    private boolean ownToolTipDelaysActive;
+
+    /** Original initial tooltip delay of ToolTipManager.sharedInstance(). */
+    private int originalToolTipInitialDelay;
+
+    /** Original reshow tooltip delay of ToolTipManager.sharedInstance(). */
+    private int originalToolTipReshowDelay;
+
+    /** Original dismiss tooltip delay of ToolTipManager.sharedInstance(). */
+    private int originalToolTipDismissDelay;
+
+    /** Own initial tooltip delay to be used in this chart panel. */
+    private int ownToolTipInitialDelay;
+
+    /** Own reshow tooltip delay to be used in this chart panel. */
+    private int ownToolTipReshowDelay;
+
+    /** Own dismiss tooltip delay to be used in this chart panel. */
+    private int ownToolTipDismissDelay;
+
+    /** The factor used to zoom in on an axis range. */
+    private double zoomInFactor = 0.5;
+
+    /** The factor used to zoom out on an axis range. */
+    private double zoomOutFactor = 2.0;
+
+    /**
+     * A flag that controls whether zoom operations are centred on the
+     * current anchor point, or the centre point of the relevant axis.
+     */
+    private boolean zoomAroundAnchor;
+
+    /**
+     * The paint used to draw the zoom rectangle outline.
+     */
+    private transient Paint zoomOutlinePaint;
+
+    /**
+     * The zoom fill paint (should use transparency).
+     */
+    private transient Paint zoomFillPaint;
+
+    /** The resourceBundle for the localization. */
+    protected static ResourceBundle localizationResources
+            = ResourceBundleWrapper.getBundle(
+                    "org.jfree.chart.LocalizationBundle");
+
+    /** 
+     * Temporary storage for the width and height of the chart 
+     * drawing area during panning.
+     */
+    private double panW, panH;
+
+    /** The last mouse position during panning. */
+    private Point panLast;
+
+    /**
+     * The mask for mouse events to trigger panning.
+     */
+    private int panMask = InputEvent.CTRL_MASK;
+
+    /** The movable chart entity (selected by the user by dragging the mouse). */
+    private transient MovableChartEntity movableChartEntity;
+
+    /** The predicate that enables dragging a movable chart entity */ 
+    private Predicate<MouseEvent> moveChartEntityPredicate = 
+            e -> e.getButton() == MouseEvent.BUTTON1;
+    
+    /**
+     * The move starting point (selected by the user with a mouse
+     * click). This is a point on the screen, not the chart (which may have been
+     * scaled up or down to fit the panel).
+     */
+    private transient Point2D moveChartEntityFrom;
+    
+    /**
+     * The move end point (selected by the user by dragging the mouse). This is
+     * a point on the screen, not the chart (which may have been scaled up or
+     * down to fit the panel).
+     */
+    private transient Point2D moveChartEntityTo;
+    
+    /** The paint to use to illustrate where the chart entity will be moved to */
+    private transient Paint moveChartEntityFillPaint;
+
+    /**
+     * A list of overlays for the panel.
+     */
+    private List<Overlay> overlays;
+    
+    /**
+     * Constructs a panel that displays the specified chart.
+     *
+     * @param chart  the chart.
+     */
+    public ChartPanel(JFreeChart chart) {
+        this(chart, DEFAULT_WIDTH, DEFAULT_HEIGHT,
+            DEFAULT_MINIMUM_DRAW_WIDTH, DEFAULT_MINIMUM_DRAW_HEIGHT,
+            DEFAULT_MAXIMUM_DRAW_WIDTH, DEFAULT_MAXIMUM_DRAW_HEIGHT,
+            DEFAULT_BUFFER_USED,
+            true,  // properties
+            true,  // save
+            true,  // print
+            true,  // zoom
+            true   // tooltips
+        );
+
+    }
+
+    /**
+     * Constructs a panel containing a chart.  The {@code useBuffer} flag
+     * controls whether or not an offscreen {@code BufferedImage} is
+     * maintained for the chart.  If the buffer is used, more memory is
+     * consumed, but panel repaints will be a lot quicker in cases where the
+     * chart itself hasn't changed (for example, when another frame is moved
+     * to reveal the panel).  WARNING: If you set the {@code useBuffer}
+     * flag to false, note that the mouse zooming rectangle will (in that case)
+     * be drawn using XOR, and there is a SEVERE performance problem with that
+     * on JRE6 on Windows.
+     *
+     * @param chart  the chart.
+     * @param useBuffer  a flag controlling whether or not an off-screen buffer
+     *                   is used (read the warning above before setting this
+     *                   to {@code false}).
+     */
+    public ChartPanel(JFreeChart chart, boolean useBuffer) {
+
+        this(chart, DEFAULT_WIDTH, DEFAULT_HEIGHT, DEFAULT_MINIMUM_DRAW_WIDTH,
+                DEFAULT_MINIMUM_DRAW_HEIGHT, DEFAULT_MAXIMUM_DRAW_WIDTH,
+                DEFAULT_MAXIMUM_DRAW_HEIGHT, useBuffer,
+                true,  // properties
+                true,  // save
+                true,  // print
+                true,  // zoom
+                true   // tooltips
+                );
+
+    }
+
+    /**
+     * Constructs a JFreeChart panel.
+     *
+     * @param chart  the chart.
+     * @param properties  a flag indicating whether or not the chart property
+     *                    editor should be available via the popup menu.
+     * @param save  a flag indicating whether or not save options should be
+     *              available via the popup menu.
+     * @param print  a flag indicating whether or not the print option
+     *               should be available via the popup menu.
+     * @param zoom  a flag indicating whether or not zoom options should
+     *              be added to the popup menu.
+     * @param tooltips  a flag indicating whether or not tooltips should be
+     *                  enabled for the chart.
+     */
+    public ChartPanel(JFreeChart chart, boolean properties, boolean save,
+            boolean print, boolean zoom, boolean tooltips) {
+
+        this(chart, DEFAULT_WIDTH, DEFAULT_HEIGHT,
+             DEFAULT_MINIMUM_DRAW_WIDTH, DEFAULT_MINIMUM_DRAW_HEIGHT,
+             DEFAULT_MAXIMUM_DRAW_WIDTH, DEFAULT_MAXIMUM_DRAW_HEIGHT,
+             DEFAULT_BUFFER_USED, properties, save, print, zoom, tooltips);
+
+    }
+
+    /**
+     * Constructs a JFreeChart panel.
+     *
+     * @param chart  the chart.
+     * @param width  the preferred width of the panel.
+     * @param height  the preferred height of the panel.
+     * @param minimumDrawWidth  the minimum drawing width.
+     * @param minimumDrawHeight  the minimum drawing height.
+     * @param maximumDrawWidth  the maximum drawing width.
+     * @param maximumDrawHeight  the maximum drawing height.
+     * @param useBuffer  a flag that indicates whether to use the off-screen
+     *                   buffer to improve performance (at the expense of
+     *                   memory).
+     * @param properties  a flag indicating whether or not the chart property
+     *                    editor should be available via the popup menu.
+     * @param save  a flag indicating whether or not save options should be
+     *              available via the popup menu.
+     * @param print  a flag indicating whether or not the print option
+     *               should be available via the popup menu.
+     * @param zoom  a flag indicating whether or not zoom options should be
+     *              added to the popup menu.
+     * @param tooltips  a flag indicating whether or not tooltips should be
+     *                  enabled for the chart.
+     */
+    public ChartPanel(JFreeChart chart, int width, int height,
+            int minimumDrawWidth, int minimumDrawHeight, int maximumDrawWidth,
+            int maximumDrawHeight, boolean useBuffer, boolean properties,
+            boolean save, boolean print, boolean zoom, boolean tooltips) {
+
+        this(chart, width, height, minimumDrawWidth, minimumDrawHeight,
+                maximumDrawWidth, maximumDrawHeight, useBuffer, properties,
+                true, save, print, zoom, tooltips);
+    }
+
+    /**
+     * Constructs a JFreeChart panel.
+     *
+     * @param chart  the chart.
+     * @param width  the preferred width of the panel.
+     * @param height  the preferred height of the panel.
+     * @param minimumDrawWidth  the minimum drawing width.
+     * @param minimumDrawHeight  the minimum drawing height.
+     * @param maximumDrawWidth  the maximum drawing width.
+     * @param maximumDrawHeight  the maximum drawing height.
+     * @param useBuffer  a flag that indicates whether to use the off-screen
+     *                   buffer to improve performance (at the expense of
+     *                   memory).
+     * @param properties  a flag indicating whether or not the chart property
+     *                    editor should be available via the popup menu.
+     * @param copy  a flag indicating whether or not a copy option should be
+     *              available via the popup menu.
+     * @param save  a flag indicating whether or not save options should be
+     *              available via the popup menu.
+     * @param print  a flag indicating whether or not the print option
+     *               should be available via the popup menu.
+     * @param zoom  a flag indicating whether or not zoom options should be
+     *              added to the popup menu.
+     * @param tooltips  a flag indicating whether or not tooltips should be
+     *                  enabled for the chart.
+     */
+    public ChartPanel(JFreeChart chart, int width, int height,
+           int minimumDrawWidth, int minimumDrawHeight, int maximumDrawWidth,
+           int maximumDrawHeight, boolean useBuffer, boolean properties,
+           boolean copy, boolean save, boolean print, boolean zoom,
+           boolean tooltips) {
+
+        setChart(chart);
+        this.chartMouseListeners = new EventListenerList();
+        this.info = new ChartRenderingInfo();
+        setPreferredSize(new Dimension(width, height));
+        this.useBuffer = useBuffer;
+        this.refreshBuffer = false;
+        this.minimumDrawWidth = minimumDrawWidth;
+        this.minimumDrawHeight = minimumDrawHeight;
+        this.maximumDrawWidth = maximumDrawWidth;
+        this.maximumDrawHeight = maximumDrawHeight;
+        this.zoomTriggerDistance = DEFAULT_ZOOM_TRIGGER_DISTANCE;
+
+        // set up popup menu...
+        this.popup = null;
+        if (properties || copy || save || print || zoom) {
+            this.popup = createPopupMenu(properties, copy, save, print, zoom);
+        }
+
+        enableEvents(AWTEvent.MOUSE_EVENT_MASK);
+        enableEvents(AWTEvent.MOUSE_MOTION_EVENT_MASK);
+        setDisplayToolTips(tooltips);
+        addMouseListener(this);
+        addMouseMotionListener(this);
+
+        this.defaultDirectoryForSaveAs = null;
+        this.enforceFileExtensions = true;
+
+        // initialize ChartPanel-specific tool tip delays with
+        // values the from ToolTipManager.sharedInstance()
+        ToolTipManager ttm = ToolTipManager.sharedInstance();
+        this.ownToolTipInitialDelay = ttm.getInitialDelay();
+        this.ownToolTipDismissDelay = ttm.getDismissDelay();
+        this.ownToolTipReshowDelay = ttm.getReshowDelay();
+
+        this.zoomAroundAnchor = false;
+        this.zoomOutlinePaint = Color.BLUE;
+        this.zoomFillPaint = new Color(0, 0, 255, 63);
+
+        this.moveChartEntityFillPaint = new Color(0, 0, 0, 63);
+
+        this.panMask = InputEvent.CTRL_MASK;
+        // for MacOSX we can't use the CTRL key for mouse drags, see:
+        // http://developer.apple.com/qa/qa2004/qa1362.html
+        String osName = System.getProperty("os.name").toLowerCase();
+        if (osName.startsWith("mac os x")) {
+            this.panMask = InputEvent.ALT_MASK;
+        }
+
+        this.overlays = new ArrayList<>();
+    }
+
+    /**
+     * Returns the chart contained in the panel.
+     *
+     * @return The chart (possibly {@code null}).
+     */
+    public JFreeChart getChart() {
+        return this.chart;
+    }
+
+    /**
+     * Sets the chart that is displayed in the panel.
+     *
+     * @param chart  the chart ({@code null} permitted).
+     */
+    public void setChart(JFreeChart chart) {
+
+        // stop listening for changes to the existing chart
+        if (this.chart != null) {
+            this.chart.removeChangeListener(this);
+            this.chart.removeProgressListener(this);
+        }
+
+        // add the new chart
+        this.chart = chart;
+        if (chart != null) {
+            this.chart.addChangeListener(this);
+            this.chart.addProgressListener(this);
+            Plot plot = chart.getPlot();
+            this.domainZoomable = false;
+            this.rangeZoomable = false;
+            if (plot instanceof Zoomable) {
+                Zoomable z = (Zoomable) plot;
+                this.domainZoomable = z.isDomainZoomable();
+                this.rangeZoomable = z.isRangeZoomable();
+                this.orientation = z.getOrientation();
+            }
+        }
+        else {
+            this.domainZoomable = false;
+            this.rangeZoomable = false;
+        }
+        if (this.useBuffer) {
+            this.refreshBuffer = true;
+        }
+        repaint();
+
+    }
+
+    /**
+     * Returns the minimum drawing width for charts.
+     * <P>
+     * If the width available on the panel is less than this, then the chart is
+     * drawn at the minimum width then scaled down to fit.
+     *
+     * @return The minimum drawing width.
+     */
+    public int getMinimumDrawWidth() {
+        return this.minimumDrawWidth;
+    }
+
+    /**
+     * Sets the minimum drawing width for the chart on this panel.
+     * <P>
+     * At the time the chart is drawn on the panel, if the available width is
+     * less than this amount, the chart will be drawn using the minimum width
+     * then scaled down to fit the available space.
+     *
+     * @param width  The width.
+     */
+    public void setMinimumDrawWidth(int width) {
+        this.minimumDrawWidth = width;
+    }
+
+    /**
+     * Returns the maximum drawing width for charts.
+     * <P>
+     * If the width available on the panel is greater than this, then the chart
+     * is drawn at the maximum width then scaled up to fit.
+     *
+     * @return The maximum drawing width.
+     */
+    public int getMaximumDrawWidth() {
+        return this.maximumDrawWidth;
+    }
+
+    /**
+     * Sets the maximum drawing width for the chart on this panel.
+     * <P>
+     * At the time the chart is drawn on the panel, if the available width is
+     * greater than this amount, the chart will be drawn using the maximum
+     * width then scaled up to fit the available space.
+     *
+     * @param width  The width.
+     */
+    public void setMaximumDrawWidth(int width) {
+        this.maximumDrawWidth = width;
+    }
+
+    /**
+     * Returns the minimum drawing height for charts.
+     * <P>
+     * If the height available on the panel is less than this, then the chart
+     * is drawn at the minimum height then scaled down to fit.
+     *
+     * @return The minimum drawing height.
+     */
+    public int getMinimumDrawHeight() {
+        return this.minimumDrawHeight;
+    }
+
+    /**
+     * Sets the minimum drawing height for the chart on this panel.
+     * <P>
+     * At the time the chart is drawn on the panel, if the available height is
+     * less than this amount, the chart will be drawn using the minimum height
+     * then scaled down to fit the available space.
+     *
+     * @param height  The height.
+     */
+    public void setMinimumDrawHeight(int height) {
+        this.minimumDrawHeight = height;
+    }
+
+    /**
+     * Returns the maximum drawing height for charts.
+     * <P>
+     * If the height available on the panel is greater than this, then the
+     * chart is drawn at the maximum height then scaled up to fit.
+     *
+     * @return The maximum drawing height.
+     */
+    public int getMaximumDrawHeight() {
+        return this.maximumDrawHeight;
+    }
+
+    /**
+     * Sets the maximum drawing height for the chart on this panel.
+     * <P>
+     * At the time the chart is drawn on the panel, if the available height is
+     * greater than this amount, the chart will be drawn using the maximum
+     * height then scaled up to fit the available space.
+     *
+     * @param height  The height.
+     */
+    public void setMaximumDrawHeight(int height) {
+        this.maximumDrawHeight = height;
+    }
+
+    /**
+     * Returns the X scale factor for the chart.  This will be 1.0 if no
+     * scaling has been used.
+     *
+     * @return The scale factor.
+     */
+    public double getScaleX() {
+        return this.scaleX;
+    }
+
+    /**
+     * Returns the Y scale factory for the chart.  This will be 1.0 if no
+     * scaling has been used.
+     *
+     * @return The scale factor.
+     */
+    public double getScaleY() {
+        return this.scaleY;
+    }
+
+    /**
+     * Returns the anchor point.
+     *
+     * @return The anchor point (possibly {@code null}).
+     */
+    public Point2D getAnchor() {
+        return this.anchor;
+    }
+
+    /**
+     * Sets the anchor point.  This method is provided for the use of
+     * subclasses, not end users.
+     *
+     * @param anchor  the anchor point ({@code null} permitted).
+     */
+    protected void setAnchor(Point2D anchor) {
+        this.anchor = anchor;
+    }
+
+    /**
+     * Returns the popup menu.
+     *
+     * @return The popup menu.
+     */
+    public JPopupMenu getPopupMenu() {
+        return this.popup;
+    }
+
+    /**
+     * Sets the popup menu for the panel.
+     *
+     * @param popup  the popup menu ({@code null} permitted).
+     */
+    public void setPopupMenu(JPopupMenu popup) {
+        this.popup = popup;
+    }
+
+    /**
+     * Returns the chart rendering info from the most recent chart redraw.
+     *
+     * @return The chart rendering info.
+     */
+    public ChartRenderingInfo getChartRenderingInfo() {
+        return this.info;
+    }
+
+    /**
+     * A convenience method that switches on mouse-based zooming.
+     *
+     * @param flag  {@code true} enables zooming and rectangle fill on
+     *              zoom.
+     */
+    public void setMouseZoomable(boolean flag) {
+        setMouseZoomable(flag, true);
+    }
+
+    /**
+     * A convenience method that switches on mouse-based zooming.
+     *
+     * @param flag  {@code true} if zooming enabled
+     * @param fillRectangle  {@code true} if zoom rectangle is filled,
+     *                       false if rectangle is shown as outline only.
+     */
+    public void setMouseZoomable(boolean flag, boolean fillRectangle) {
+        setDomainZoomable(flag);
+        setRangeZoomable(flag);
+        setFillZoomRectangle(fillRectangle);
+    }
+
+    /**
+     * Returns the flag that determines whether or not zooming is enabled for
+     * the domain axis.
+     *
+     * @return A boolean.
+     */
+    public boolean isDomainZoomable() {
+        return this.domainZoomable;
+    }
+
+    /**
+     * Sets the flag that controls whether or not zooming is enabled for the
+     * domain axis.  A check is made to ensure that the current plot supports
+     * zooming for the domain values.
+     *
+     * @param flag  {@code true} enables zooming if possible.
+     */
+    public void setDomainZoomable(boolean flag) {
+        if (flag) {
+            Plot plot = this.chart.getPlot();
+            if (plot instanceof Zoomable) {
+                Zoomable z = (Zoomable) plot;
+                this.domainZoomable = flag && (z.isDomainZoomable());
+            }
+        }
+        else {
+            this.domainZoomable = false;
+        }
+    }
+
+    /**
+     * Returns the flag that determines whether or not zooming is enabled for
+     * the range axis.
+     *
+     * @return A boolean.
+     */
+    public boolean isRangeZoomable() {
+        return this.rangeZoomable;
+    }
+
+    /**
+     * A flag that controls mouse-based zooming on the vertical axis.
+     *
+     * @param flag  {@code true} enables zooming.
+     */
+    public void setRangeZoomable(boolean flag) {
+        if (flag) {
+            Plot plot = this.chart.getPlot();
+            if (plot instanceof Zoomable) {
+                Zoomable z = (Zoomable) plot;
+                this.rangeZoomable = flag && (z.isRangeZoomable());
+            }
+        }
+        else {
+            this.rangeZoomable = false;
+        }
+    }
+
+    /**
+     * Returns the flag that controls whether or not the zoom rectangle is
+     * filled when drawn.
+     *
+     * @return A boolean.
+     */
+    public boolean getFillZoomRectangle() {
+        return this.fillZoomRectangle;
+    }
+
+    /**
+     * A flag that controls how the zoom rectangle is drawn.
+     *
+     * @param flag  {@code true} instructs to fill the rectangle on
+     *              zoom, otherwise it will be outlined.
+     */
+    public void setFillZoomRectangle(boolean flag) {
+        this.fillZoomRectangle = flag;
+    }
+
+    /**
+     * Returns the zoom trigger distance.  This controls how far the mouse must
+     * move before a zoom action is triggered.
+     *
+     * @return The distance (in Java2D units).
+     */
+    public int getZoomTriggerDistance() {
+        return this.zoomTriggerDistance;
+    }
+
+    /**
+     * Sets the zoom trigger distance.  This controls how far the mouse must
+     * move before a zoom action is triggered.
+     *
+     * @param distance  the distance (in Java2D units).
+     */
+    public void setZoomTriggerDistance(int distance) {
+        this.zoomTriggerDistance = distance;
+    }
+
+    /**
+     * Returns the flag that controls whether or not a horizontal axis trace
+     * line is drawn over the plot area at the current mouse location.
+     *
+     * @return A boolean.
+     */
+    public boolean getHorizontalAxisTrace() {
+        return this.horizontalAxisTrace;
+    }
+
+    /**
+     * A flag that controls trace lines on the horizontal axis.
+     *
+     * @param flag  {@code true} enables trace lines for the mouse
+     *      pointer on the horizontal axis.
+     */
+    public void setHorizontalAxisTrace(boolean flag) {
+        this.horizontalAxisTrace = flag;
+    }
+
+    /**
+     * Returns the horizontal trace line.
+     *
+     * @return The horizontal trace line (possibly {@code null}).
+     */
+    protected Line2D getHorizontalTraceLine() {
+        return this.horizontalTraceLine;
+    }
+
+    /**
+     * Sets the horizontal trace line.
+     *
+     * @param line  the line ({@code null} permitted).
+     */
+    protected void setHorizontalTraceLine(Line2D line) {
+        this.horizontalTraceLine = line;
+    }
+
+    /**
+     * Returns the flag that controls whether or not a vertical axis trace
+     * line is drawn over the plot area at the current mouse location.
+     *
+     * @return A boolean.
+     */
+    public boolean getVerticalAxisTrace() {
+        return this.verticalAxisTrace;
+    }
+
+    /**
+     * A flag that controls trace lines on the vertical axis.
+     *
+     * @param flag  {@code true} enables trace lines for the mouse
+     *              pointer on the vertical axis.
+     */
+    public void setVerticalAxisTrace(boolean flag) {
+        this.verticalAxisTrace = flag;
+    }
+
+    /**
+     * Returns the vertical trace line.
+     *
+     * @return The vertical trace line (possibly {@code null}).
+     */
+    protected Line2D getVerticalTraceLine() {
+        return this.verticalTraceLine;
+    }
+
+    /**
+     * Sets the vertical trace line.
+     *
+     * @param line  the line ({@code null} permitted).
+     */
+    protected void setVerticalTraceLine(Line2D line) {
+        this.verticalTraceLine = line;
+    }
+
+    /**
+     * Returns the default directory for the "save as" option.
+     *
+     * @return The default directory (possibly {@code null}).
+     */
+    public File getDefaultDirectoryForSaveAs() {
+        return this.defaultDirectoryForSaveAs;
+    }
+
+    /**
+     * Sets the default directory for the "save as" option.  If you set this
+     * to {@code null}, the user's default directory will be used.
+     *
+     * @param directory  the directory ({@code null} permitted).
+     */
+    public void setDefaultDirectoryForSaveAs(File directory) {
+        if (directory != null) {
+            if (!directory.isDirectory()) {
+                throw new IllegalArgumentException(
+                        "The 'directory' argument is not a directory.");
+            }
+        }
+        this.defaultDirectoryForSaveAs = directory;
+    }
+
+    /**
+     * Returns {@code true} if file extensions should be enforced, and
+     * {@code false} otherwise.
+     *
+     * @return The flag.
+     *
+     * @see #setEnforceFileExtensions(boolean)
+     */
+    public boolean isEnforceFileExtensions() {
+        return this.enforceFileExtensions;
+    }
+
+    /**
+     * Sets a flag that controls whether or not file extensions are enforced.
+     *
+     * @param enforce  the new flag value.
+     *
+     * @see #isEnforceFileExtensions()
+     */
+    public void setEnforceFileExtensions(boolean enforce) {
+        this.enforceFileExtensions = enforce;
+    }
+
+    public void setMoveChartEntityPredicate(
+            Predicate<MouseEvent> moveChartEntityPredicate) {
+        this.moveChartEntityPredicate = moveChartEntityPredicate;
+    }
+
+    public Paint getMoveChartEntityFillPaint() {
+        return moveChartEntityFillPaint;
+    }
+    
+    public void setMoveChartEntityFillPaint(Paint moveChartEntityFillPaint) {
+        this.moveChartEntityFillPaint = moveChartEntityFillPaint;
+    }
+    
+    
+    /**
+     * Returns the flag that controls whether or not zoom operations are
+     * centered around the current anchor point.
+     *
+     * @return A boolean.
+     *
+     * @see #setZoomAroundAnchor(boolean)
+     */
+    public boolean getZoomAroundAnchor() {
+        return this.zoomAroundAnchor;
+    }
+
+    /**
+     * Sets the flag that controls whether or not zoom operations are
+     * centered around the current anchor point.
+     *
+     * @param zoomAroundAnchor  the new flag value.
+     *
+     * @see #getZoomAroundAnchor()
+     */
+    public void setZoomAroundAnchor(boolean zoomAroundAnchor) {
+        this.zoomAroundAnchor = zoomAroundAnchor;
+    }
+
+    /**
+     * Returns the zoom rectangle fill paint.
+     *
+     * @return The zoom rectangle fill paint (never {@code null}).
+     *
+     * @see #setZoomFillPaint(java.awt.Paint)
+     * @see #setFillZoomRectangle(boolean)
+     */
+    public Paint getZoomFillPaint() {
+        return this.zoomFillPaint;
+    }
+
+    /**
+     * Sets the zoom rectangle fill paint.
+     *
+     * @param paint  the paint ({@code null} not permitted).
+     *
+     * @see #getZoomFillPaint()
+     * @see #getFillZoomRectangle()
+     */
+    public void setZoomFillPaint(Paint paint) {
+        Args.nullNotPermitted(paint, "paint");
+        this.zoomFillPaint = paint;
+    }
+
+    /**
+     * Returns the zoom rectangle outline paint.
+     *
+     * @return The zoom rectangle outline paint (never {@code null}).
+     *
+     * @see #setZoomOutlinePaint(java.awt.Paint)
+     * @see #setFillZoomRectangle(boolean)
+     */
+    public Paint getZoomOutlinePaint() {
+        return this.zoomOutlinePaint;
+    }
+
+    /**
+     * Sets the zoom rectangle outline paint.
+     *
+     * @param paint  the paint ({@code null} not permitted).
+     *
+     * @see #getZoomOutlinePaint()
+     * @see #getFillZoomRectangle()
+     */
+    public void setZoomOutlinePaint(Paint paint) {
+        this.zoomOutlinePaint = paint;
+    }
+
+    /**
+     * The mouse wheel handler.
+     */
+    private MouseWheelHandler mouseWheelHandler;
+
+    /**
+     * Returns {@code true} if the mouse wheel handler is enabled, and
+     * {@code false} otherwise.
+     *
+     * @return A boolean.
+     */
+    public boolean isMouseWheelEnabled() {
+        return this.mouseWheelHandler != null;
+    }
+
+    /**
+     * Enables or disables mouse wheel support for the panel.
+     *
+     * @param flag  a boolean.
+     */
+    public void setMouseWheelEnabled(boolean flag) {
+        if (flag && this.mouseWheelHandler == null) {
+            this.mouseWheelHandler = new MouseWheelHandler(this);
+        }
+        else if (!flag && this.mouseWheelHandler != null) {
+            this.removeMouseWheelListener(this.mouseWheelHandler);
+            this.mouseWheelHandler = null;
+        } 
+    }
+
+    /**
+     * Add an overlay to the panel.
+     *
+     * @param overlay  the overlay ({@code null} not permitted).
+     */
+    public void addOverlay(Overlay overlay) {
+        Args.nullNotPermitted(overlay, "overlay");
+        this.overlays.add(overlay);
+        overlay.addChangeListener(this);
+        repaint();
+    }
+
+    /**
+     * Removes an overlay from the panel.
+     *
+     * @param overlay  the overlay to remove ({@code null} not permitted).
+     */
+    public void removeOverlay(Overlay overlay) {
+        Args.nullNotPermitted(overlay, "overlay");
+        boolean removed = this.overlays.remove(overlay);
+        if (removed) {
+            overlay.removeChangeListener(this);
+            repaint();
+        }
+    }
+
+    /**
+     * Handles a change to an overlay by repainting the panel.
+     *
+     * @param event  the event.
+     */
+    @Override
+    public void overlayChanged(OverlayChangeEvent event) {
+        repaint();
+    }
+
+    /**
+     * Switches the display of tooltips for the panel on or off.  Note that
+     * tooltips can only be displayed if the chart has been configured to
+     * generate tooltip items.
+     *
+     * @param flag  {@code true} to enable tooltips, {@code false} to
+     *              disable tooltips.
+     */
+    public void setDisplayToolTips(boolean flag) {
+        if (flag) {
+            ToolTipManager.sharedInstance().registerComponent(this);
+        }
+        else {
+            ToolTipManager.sharedInstance().unregisterComponent(this);
+        }
+    }
+
+    /**
+     * Returns a string for the tooltip.
+     *
+     * @param e  the mouse event.
+     *
+     * @return A tool tip or {@code null} if no tooltip is available.
+     */
+    @Override
+    public String getToolTipText(MouseEvent e) {
+        String result = null;
+        if (this.info != null) {
+            EntityCollection entities = this.info.getEntityCollection();
+            if (entities != null) {
+                Insets insets = getInsets();
+                ChartEntity entity = entities.getEntity(
+                        (int) ((e.getX() - insets.left) / this.scaleX),
+                        (int) ((e.getY() - insets.top) / this.scaleY));
+                if (entity != null) {
+                    result = entity.getToolTipText();
+                }
+            }
+        }
+        return result;
+    }
+
+    /**
+     * Translates a Java2D point on the chart to a screen location.
+     *
+     * @param java2DPoint  the Java2D point.
+     *
+     * @return The screen location.
+     */
+    public Point translateJava2DToScreen(Point2D java2DPoint) {
+        Insets insets = getInsets();
+        int x = (int) (java2DPoint.getX() * this.scaleX + insets.left);
+        int y = (int) (java2DPoint.getY() * this.scaleY + insets.top);
+        return new Point(x, y);
+    }
+
+    /**
+     * Translates a panel (component) location to a Java2D point.
+     *
+     * @param screenPoint  the screen location ({@code null} not
+     *                     permitted).
+     *
+     * @return The Java2D coordinates.
+     */
+    public Point2D translateScreenToJava2D(Point screenPoint) {
+        Insets insets = getInsets();
+        double x = (screenPoint.getX() - insets.left) / this.scaleX;
+        double y = (screenPoint.getY() - insets.top) / this.scaleY;
+        return new Point2D.Double(x, y);
+    }
+
+    /**
+     * Applies any scaling that is in effect for the chart drawing to the
+     * given rectangle.
+     *
+     * @param rect  the rectangle ({@code null} not permitted).
+     *
+     * @return A new scaled rectangle.
+     */
+    public Rectangle2D scale(Rectangle2D rect) {
+        Insets insets = getInsets();
+        double x = rect.getX() * getScaleX() + insets.left;
+        double y = rect.getY() * getScaleY() + insets.top;
+        double w = rect.getWidth() * getScaleX();
+        double h = rect.getHeight() * getScaleY();
+        return new Rectangle2D.Double(x, y, w, h);
+    }
+
+    /**
+     * Returns the chart entity at a given point.
+     * <P>
+     * This method will return null if there is (a) no entity at the given
+     * point, or (b) no entity collection has been generated.
+     *
+     * @param viewX  the x-coordinate.
+     * @param viewY  the y-coordinate.
+     *
+     * @return The chart entity (possibly {@code null}).
+     */
+    public ChartEntity getEntityForPoint(int viewX, int viewY) {
+
+        ChartEntity result = null;
+        if (this.info != null) {
+            Insets insets = getInsets();
+            double x = (viewX - insets.left) / this.scaleX;
+            double y = (viewY - insets.top) / this.scaleY;
+            EntityCollection entities = this.info.getEntityCollection();
+            result = entities != null ? entities.getEntity(x, y) : null;
+        }
+        return result;
+
+    }
+
+    /**
+     * Returns the flag that controls whether or not the offscreen buffer
+     * needs to be refreshed.
+     *
+     * @return A boolean.
+     */
+    public boolean getRefreshBuffer() {
+        return this.refreshBuffer;
+    }
+
+    /**
+     * Sets the refresh buffer flag.  This flag is used to avoid unnecessary
+     * redrawing of the chart when the offscreen image buffer is used.
+     *
+     * @param flag  {@code true} indicates that the buffer should be
+     *              refreshed.
+     */
+    public void setRefreshBuffer(boolean flag) {
+        this.refreshBuffer = flag;
+    }
+
+    /**
+     * Paints the component by drawing the chart to fill the entire component,
+     * but allowing for the insets (which will be non-zero if a border has been
+     * set for this component).  To increase performance (at the expense of
+     * memory), an off-screen buffer image can be used.
+     *
+     * @param g  the graphics device for drawing on.
+     */
+    @Override
+    public void paintComponent(Graphics g) {
+        super.paintComponent(g);
+        if (this.chart == null) {
+            return;
+        }
+        Graphics2D g2 = (Graphics2D) g.create();
+        
+        // first determine the size of the chart rendering area...
+        Dimension size = getSize();
+        Insets insets = getInsets();
+        final int availableWidth = size.width - insets.left - insets.right; 
+        final int availableHeight = size.height - insets.top - insets.bottom;
+
+        // work out if scaling is required...
+        boolean scale = false;
+        int drawWidth = availableWidth;
+        int drawHeight = availableHeight;
+        this.scaleX = 1.0;
+        this.scaleY = 1.0;
+
+        if (drawWidth < this.minimumDrawWidth) {
+            this.scaleX = (double) drawWidth / (double) this.minimumDrawWidth;
+            drawWidth = this.minimumDrawWidth;
+            scale = true;
+        }
+        else if (drawWidth > this.maximumDrawWidth) {
+            this.scaleX = (double) drawWidth / (double) this.maximumDrawWidth;
+            drawWidth = this.maximumDrawWidth;
+            scale = true;
+        }
+
+        if (drawHeight < this.minimumDrawHeight) {
+            this.scaleY = (double) drawHeight / (double) this.minimumDrawHeight;
+            drawHeight = this.minimumDrawHeight;
+            scale = true;
+        }
+        else if (drawHeight > this.maximumDrawHeight) {
+            this.scaleY = (double) drawHeight / (double) this.maximumDrawHeight;
+            drawHeight = this.maximumDrawHeight;
+            scale = true;
+        }
+
+        Dimension chartSize = new Dimension(drawWidth, drawHeight);
+
+        // are we using the chart buffer?
+        if (this.useBuffer) {
+
+            // for better rendering on the HiDPI monitors upscaling the buffer to the "native" resolution
+            // instead of using logical one provided by Swing
+            final AffineTransform globalTransform = ((Graphics2D) g).getTransform();
+            final double globalScaleX = globalTransform.getScaleX();
+            final double globalScaleY = globalTransform.getScaleY();
+
+            final Dimension bufferSize = new Dimension(
+                    (int) Math.ceil(availableWidth * globalScaleX),
+                    (int) Math.ceil(availableHeight * globalScaleY));
+
+            this.chartBuffer = paintChartToBuffer(g2, bufferSize, chartSize, anchor, info);
+
+            // zap the buffer onto the panel...
+            g2.drawImage(this.chartBuffer, insets.left, insets.top, availableWidth, availableHeight, this);
+            g2.addRenderingHints(this.chart.getRenderingHints()); // bug#187
+
+        } else { // redrawing the chart every time...
+            AffineTransform saved = g2.getTransform();
+            g2.translate(insets.left, insets.top);
+            if (scale) {
+                AffineTransform st = AffineTransform.getScaleInstance(
+                        this.scaleX, this.scaleY);
+                g2.transform(st);
+            }
+            this.chart.draw(g2, new Rectangle(chartSize), this.anchor, this.info);
+            g2.setTransform(saved);
+
+        }
+
+        for (Overlay overlay : this.overlays) {
+            overlay.paintOverlay(g2, this);
+        }
+
+        // redraw the zoom rectangle (if present) - if useBuffer is false,
+        // we use XOR so we can XOR the rectangle away again without redrawing
+        // the chart
+        drawZoomRectangle(g2, !this.useBuffer);
+        drawMovableChartEntity(g2, !this.useBuffer);
+
+        g2.dispose();
+
+        this.anchor = null;
+        this.verticalTraceLine = null;
+        this.horizontalTraceLine = null;
+    }
+
+    /**
+     * Paints the chart to fill the entire off-screen buffer image.
+     * 
+     * @param g2         the graphics context to create an off-screen buffer
+     *                   image.
+     * @param bufferSize the required off-screen buffer image size.
+     * @param chartSize  the size with which the chart should be drawn (apply
+     *                   scaling if not equal to {@code bufferSize}).
+     * @param anchor     the anchor point (in Java2D space) for the chart
+     *                   ({@code null} permitted).
+     * @param info       records info about the drawing ({@code null} means
+     *                   collect no info).
+     * @return the off-screen buffer image to draw onto the panel.
+     */
+    protected BufferedImage paintChartToBuffer(Graphics2D g2, Dimension bufferSize,
+            Dimension chartSize, Point2D anchor, ChartRenderingInfo info) {
+        final BufferedImage buffer;
+        if ((this.chartBuffer == null)
+                || (this.chartBuffer.getWidth() != bufferSize.width)
+                || (this.chartBuffer.getHeight() != bufferSize.height)) {
+            GraphicsConfiguration gc = g2.getDeviceConfiguration();
+
+            buffer = gc.createCompatibleImage(bufferSize.width,
+                    bufferSize.height, Transparency.TRANSLUCENT);
+
+            this.refreshBuffer = true;
+        } else {
+            buffer = this.chartBuffer;
+        }
+        
+        
+        // do we need to redraw the buffer?
+        if (this.refreshBuffer) {
+
+            this.refreshBuffer = false; // clear the flag
+
+            Graphics2D bufferG2 = buffer.createGraphics();
+            if (!bufferSize.equals(chartSize)) {
+                // Scale the chart to fit the buffer
+                bufferG2.scale(
+                        bufferSize.getWidth() / chartSize.getWidth(),
+                        bufferSize.getHeight() / chartSize.getHeight());
+            }
+            Rectangle chartArea = new Rectangle(chartSize);
+
+            // make the background of the buffer clear and transparent
+            Composite savedComposite = bufferG2.getComposite();
+            bufferG2.setComposite(AlphaComposite.getInstance(AlphaComposite.CLEAR, 0.0f));
+            bufferG2.fill(chartArea);
+            bufferG2.setComposite(savedComposite);
+            
+            this.chart.draw(bufferG2, chartArea, this.anchor, this.info);
+            bufferG2.dispose();
+        }
+        
+        return buffer;
+    }
+
+    /**
+     * Receives notification of changes to the chart, and redraws the chart.
+     *
+     * @param event  details of the chart change event.
+     */
+    @Override
+    public void chartChanged(ChartChangeEvent event) {
+        this.refreshBuffer = true;
+        Plot plot = this.chart.getPlot();
+        if (plot instanceof Zoomable) {
+            Zoomable z = (Zoomable) plot;
+            this.orientation = z.getOrientation();
+        }
+        repaint();
+    }
+
+    /**
+     * Receives notification of a chart progress event.
+     *
+     * @param event  the event.
+     */
+    @Override
+    public void chartProgress(ChartProgressEvent event) {
+        // does nothing - override if necessary
+    }
+
+    /**
+     * Handles action events generated by the popup menu.
+     *
+     * @param event  the event.
+     */
+    @Override
+    public void actionPerformed(ActionEvent event) {
+
+        String command = event.getActionCommand();
+
+        // many of the zoom methods need a screen location - all we have is
+        // the zoomPoint, but it might be null.  Here we grab the x and y
+        // coordinates, or use defaults...
+        double screenX = -1.0;
+        double screenY = -1.0;
+        if (this.zoomPoint != null) {
+            screenX = this.zoomPoint.getX();
+            screenY = this.zoomPoint.getY();
+        }
+
+        if (command.equals(PROPERTIES_COMMAND)) {
+            doEditChartProperties();
+        }
+        else if (command.equals(COPY_COMMAND)) {
+            doCopy();
+        }
+        else if (command.equals(SAVE_AS_PNG_COMMAND)) {
+            try {
+                doSaveAs();
+            }
+            catch (IOException e) {
+                JOptionPane.showMessageDialog(this, "I/O error occurred.",
+                        localizationResources.getString("Save_as_PNG"),
+                        JOptionPane.WARNING_MESSAGE);
+            }
+        }
+        else if (command.equals(SAVE_AS_SVG_COMMAND)) {
+            try {
+                saveAsSVG(null);
+            } catch (IOException e) {
+                JOptionPane.showMessageDialog(this, "I/O error occurred.",
+                        localizationResources.getString("Save_as_SVG"),
+                        JOptionPane.WARNING_MESSAGE);
+            }
+        }
+        else if (command.equals(SAVE_AS_PDF_COMMAND)) {
+            saveAsPDF(null);
+        }
+        else if (command.equals(PRINT_COMMAND)) {
+            createChartPrintJob();
+        }
+        else if (command.equals(ZOOM_IN_BOTH_COMMAND)) {
+            zoomInBoth(screenX, screenY);
+        }
+        else if (command.equals(ZOOM_IN_DOMAIN_COMMAND)) {
+            zoomInDomain(screenX, screenY);
+        }
+        else if (command.equals(ZOOM_IN_RANGE_COMMAND)) {
+            zoomInRange(screenX, screenY);
+        }
+        else if (command.equals(ZOOM_OUT_BOTH_COMMAND)) {
+            zoomOutBoth(screenX, screenY);
+        }
+        else if (command.equals(ZOOM_OUT_DOMAIN_COMMAND)) {
+            zoomOutDomain(screenX, screenY);
+        }
+        else if (command.equals(ZOOM_OUT_RANGE_COMMAND)) {
+            zoomOutRange(screenX, screenY);
+        }
+        else if (command.equals(ZOOM_RESET_BOTH_COMMAND)) {
+            restoreAutoBounds();
+        }
+        else if (command.equals(ZOOM_RESET_DOMAIN_COMMAND)) {
+            restoreAutoDomainBounds();
+        }
+        else if (command.equals(ZOOM_RESET_RANGE_COMMAND)) {
+            restoreAutoRangeBounds();
+        }
+
+    }
+
+    /**
+     * Handles a 'mouse entered' event. This method changes the tooltip delays
+     * of ToolTipManager.sharedInstance() to the possibly different values set
+     * for this chart panel.
+     *
+     * @param e  the mouse event.
+     */
+    @Override
+    public void mouseEntered(MouseEvent e) {
+        if (!this.ownToolTipDelaysActive) {
+            ToolTipManager ttm = ToolTipManager.sharedInstance();
+
+            this.originalToolTipInitialDelay = ttm.getInitialDelay();
+            ttm.setInitialDelay(this.ownToolTipInitialDelay);
+
+            this.originalToolTipReshowDelay = ttm.getReshowDelay();
+            ttm.setReshowDelay(this.ownToolTipReshowDelay);
+
+            this.originalToolTipDismissDelay = ttm.getDismissDelay();
+            ttm.setDismissDelay(this.ownToolTipDismissDelay);
+
+            this.ownToolTipDelaysActive = true;
+        }
+    }
+
+    /**
+     * Handles a 'mouse exited' event. This method resets the tooltip delays of
+     * ToolTipManager.sharedInstance() to their
+     * original values in effect before mouseEntered()
+     *
+     * @param e  the mouse event.
+     */
+    @Override
+    public void mouseExited(MouseEvent e) {
+        if (this.ownToolTipDelaysActive) {
+            // restore original tooltip dealys
+            ToolTipManager ttm = ToolTipManager.sharedInstance();
+            ttm.setInitialDelay(this.originalToolTipInitialDelay);
+            ttm.setReshowDelay(this.originalToolTipReshowDelay);
+            ttm.setDismissDelay(this.originalToolTipDismissDelay);
+            this.ownToolTipDelaysActive = false;
+        }
+    }
+
+    /**
+     * Handles a 'mouse pressed' event.
+     * <P>
+     * This event is the popup trigger on Unix/Linux.  For Windows, the popup
+     * trigger is the 'mouse released' event.
+     *
+     * @param e  The mouse event.
+     */
+    @Override
+    public void mousePressed(MouseEvent e) {
+        if (this.chart == null) {
+            return;
+        }
+        Plot plot = this.chart.getPlot();
+        int mods = e.getModifiers();
+        if ((mods & this.panMask) == this.panMask) {
+            // can we pan this plot?
+            if (plot instanceof Pannable) {
+                Pannable pannable = (Pannable) plot;
+                if (pannable.isDomainPannable() || pannable.isRangePannable()) {
+                    Rectangle2D screenDataArea = getScreenDataArea(e.getX(),
+                            e.getY());
+                    if (screenDataArea != null && screenDataArea.contains(
+                            e.getPoint())) {
+                        this.panW = screenDataArea.getWidth();
+                        this.panH = screenDataArea.getHeight();
+                        this.panLast = e.getPoint();
+                        setCursor(Cursor.getPredefinedCursor(
+                                Cursor.MOVE_CURSOR));
+                    }
+                }
+                // the actual panning occurs later in the mouseDragged() 
+                // method
+            }
+            return;
+        }
+        
+        if (moveChartEntityPredicate.test(e)) {
+            Insets insets = getInsets();
+            int x = (int) ((e.getX() - insets.left) / this.scaleX);
+            int y = (int) ((e.getY() - insets.top) / this.scaleY);
+
+            ChartEntity entity = null;
+            if (this.info != null) {
+                EntityCollection entities = this.info.getEntityCollection();
+                if (entities != null) {
+                    entity = entities.getEntity(x, y);
+                }
+            }
+            if (entity instanceof MovableChartEntity) {
+                this.movableChartEntity = (MovableChartEntity) entity;
+                this.moveChartEntityFrom = new Point(x, y);
+                setCursor(Cursor.getPredefinedCursor(Cursor.MOVE_CURSOR));
+                e.consume();
+                return;
+            }
+        }
+        
+        if (this.zoomRectangle == null) {
+            Rectangle2D screenDataArea = getScreenDataArea(e.getX(), e.getY());
+            if (screenDataArea != null) {
+                this.zoomPoint = getPointInRectangle(e.getX(), e.getY(),
+                        screenDataArea);
+            }
+            else {
+                this.zoomPoint = null;
+            }
+            if (e.isPopupTrigger()) {
+                if (this.popup != null) {
+                    displayPopupMenu(e.getX(), e.getY());
+                }
+            }
+        }
+    }
+
+    /**
+     * Returns a point based on (x, y) but constrained to be within the bounds
+     * of the given rectangle.  This method could be moved to JCommon.
+     *
+     * @param x  the x-coordinate.
+     * @param y  the y-coordinate.
+     * @param area  the rectangle ({@code null} not permitted).
+     *
+     * @return A point within the rectangle.
+     */
+    private Point2D getPointInRectangle(int x, int y, Rectangle2D area) {
+        double xx = Math.max(area.getMinX(), Math.min(x, area.getMaxX()));
+        double yy = Math.max(area.getMinY(), Math.min(y, area.getMaxY()));
+        return new Point2D.Double(xx, yy);
+    }
+
+    /**
+     * Handles a 'mouse dragged' event.
+     *
+     * @param e  the mouse event.
+     */
+    @Override
+    public void mouseDragged(MouseEvent e) {
+
+        // if the popup menu has already been triggered, then ignore dragging...
+        if (this.popup != null && this.popup.isShowing()) {
+            return;
+        }
+
+        // handle panning if we have a start point
+        if (this.panLast != null) {
+            double dx = e.getX() - this.panLast.getX();
+            double dy = e.getY() - this.panLast.getY();
+            if (dx == 0.0 && dy == 0.0) {
+                return;
+            }
+            double wPercent = -dx / this.panW;
+            double hPercent = dy / this.panH;
+            boolean old = this.chart.getPlot().isNotify();
+            this.chart.getPlot().setNotify(false);
+            Pannable p = (Pannable) this.chart.getPlot();
+            if (p.getOrientation() == PlotOrientation.VERTICAL) {
+                p.panDomainAxes(wPercent, this.info.getPlotInfo(),
+                        this.panLast);
+                p.panRangeAxes(hPercent, this.info.getPlotInfo(),
+                        this.panLast);
+            }
+            else {
+                p.panDomainAxes(hPercent, this.info.getPlotInfo(),
+                        this.panLast);
+                p.panRangeAxes(wPercent, this.info.getPlotInfo(),
+                        this.panLast);
+            }
+            this.panLast = e.getPoint();
+            this.chart.getPlot().setNotify(old);
+            return;
+        }
+
+        if (this.movableChartEntity != null) {
+            Graphics2D g2 = (Graphics2D) getGraphics();
+            // Erase the previous movable chart entity (if any). We only need to
+            // do this is we are using XOR mode, which we do when we're not
+            // using the buffer (if there is a buffer, then at the end of this
+            // method we just trigger a repaint)
+            if (!this.useBuffer) {
+                drawMovableChartEntity(g2, true);
+            }
+
+            Insets insets = getInsets();
+            int x = (int) ((e.getX() - insets.left) / this.scaleX);
+            int y = (int) ((e.getY() - insets.top) / this.scaleY);
+            this.moveChartEntityTo = this.movableChartEntity
+                    .tryMove(this.moveChartEntityFrom, new Point(x, y));
+
+            setCursor(null == moveChartEntityTo ? INVALID_MOVE_CURSOR
+                    : Cursor.getPredefinedCursor(Cursor.MOVE_CURSOR));
+
+            // Draw the new movable chart entity...
+            if (this.useBuffer) {
+                repaint();
+            } else {
+                // with no buffer, we use XOR to draw the rectangle "over" the
+                // chart...
+                drawMovableChartEntity(g2, true);
+            }
+            g2.dispose();
+            e.consume();
+            return;
+        }
+
+        // if no initial zoom point was set, ignore dragging...
+        if (this.zoomPoint == null) {
+            return;
+        }
+        Graphics2D g2 = (Graphics2D) getGraphics();
+
+        // erase the previous zoom rectangle (if any).  We only need to do
+        // this is we are using XOR mode, which we do when we're not using
+        // the buffer (if there is a buffer, then at the end of this method we
+        // just trigger a repaint)
+        if (!this.useBuffer) {
+            drawZoomRectangle(g2, true);
+        }
+
+        boolean hZoom, vZoom;
+        if (this.orientation == PlotOrientation.HORIZONTAL) {
+            hZoom = this.rangeZoomable;
+            vZoom = this.domainZoomable;
+        }
+        else {
+            hZoom = this.domainZoomable;
+            vZoom = this.rangeZoomable;
+        }
+        Rectangle2D scaledDataArea = getScreenDataArea(
+                (int) this.zoomPoint.getX(), (int) this.zoomPoint.getY());
+        if (hZoom && vZoom) {
+            // selected rectangle shouldn't extend outside the data area...
+            double xmax = Math.min(e.getX(), scaledDataArea.getMaxX());
+            double ymax = Math.min(e.getY(), scaledDataArea.getMaxY());
+            this.zoomRectangle = new Rectangle2D.Double(
+                    this.zoomPoint.getX(), this.zoomPoint.getY(),
+                    xmax - this.zoomPoint.getX(), ymax - this.zoomPoint.getY());
+        }
+        else if (hZoom) {
+            double xmax = Math.min(e.getX(), scaledDataArea.getMaxX());
+            this.zoomRectangle = new Rectangle2D.Double(
+                    this.zoomPoint.getX(), scaledDataArea.getMinY(),
+                    xmax - this.zoomPoint.getX(), scaledDataArea.getHeight());
+        }
+        else if (vZoom) {
+            double ymax = Math.min(e.getY(), scaledDataArea.getMaxY());
+            this.zoomRectangle = new Rectangle2D.Double(
+                    scaledDataArea.getMinX(), this.zoomPoint.getY(),
+                    scaledDataArea.getWidth(), ymax - this.zoomPoint.getY());
+        }
+
+        // Draw the new zoom rectangle...
+        if (this.useBuffer) {
+            repaint();
+        }
+        else {
+            // with no buffer, we use XOR to draw the rectangle "over" the
+            // chart...
+            drawZoomRectangle(g2, true);
+        }
+        g2.dispose();
+
+    }
+
+    /**
+     * Handles a 'mouse released' event.  On Windows, we need to check if this
+     * is a popup trigger, but only if we haven't already been tracking a zoom
+     * rectangle.
+     *
+     * @param e  information about the event.
+     */
+    @Override
+    public void mouseReleased(MouseEvent e) {
+
+        // if we've been panning, we need to reset now that the mouse is 
+        // released...
+        if (this.panLast != null) {
+            this.panLast = null;
+            setCursor(Cursor.getDefaultCursor());
+        }
+
+        else if (this.movableChartEntity != null) {
+            Insets insets = getInsets();
+            int x = (int) ((e.getX() - insets.left) / this.scaleX);
+            int y = (int) ((e.getY() - insets.top) / this.scaleY);
+            this.moveChartEntityTo = this.movableChartEntity
+                    .tryMove(this.moveChartEntityFrom, new Point(x, y));
+
+            if (null != this.moveChartEntityTo && !Objects
+                    .equals(this.moveChartEntityFrom, this.moveChartEntityTo)) {
+                this.movableChartEntity.move(this.moveChartEntityFrom,
+                        this.moveChartEntityTo);
+            }
+
+            this.movableChartEntity = null;
+            this.moveChartEntityFrom = null;
+            this.moveChartEntityTo = null;
+            setCursor(Cursor.getDefaultCursor());
+        }
+
+        else if (this.zoomRectangle != null) {
+            boolean hZoom, vZoom;
+            if (this.orientation == PlotOrientation.HORIZONTAL) {
+                hZoom = this.rangeZoomable;
+                vZoom = this.domainZoomable;
+            }
+            else {
+                hZoom = this.domainZoomable;
+                vZoom = this.rangeZoomable;
+            }
+
+            boolean zoomTrigger1 = hZoom && Math.abs(e.getX()
+                - this.zoomPoint.getX()) >= this.zoomTriggerDistance;
+            boolean zoomTrigger2 = vZoom && Math.abs(e.getY()
+                - this.zoomPoint.getY()) >= this.zoomTriggerDistance;
+            if (zoomTrigger1 || zoomTrigger2) {
+                if ((hZoom && (e.getX() < this.zoomPoint.getX()))
+                    || (vZoom && (e.getY() < this.zoomPoint.getY()))) {
+                    restoreAutoBounds();
+                }
+                else {
+                    double x, y, w, h;
+                    Rectangle2D screenDataArea = getScreenDataArea(
+                            (int) this.zoomPoint.getX(),
+                            (int) this.zoomPoint.getY());
+                    double maxX = screenDataArea.getMaxX();
+                    double maxY = screenDataArea.getMaxY();
+                    // for mouseReleased event, (horizontalZoom || verticalZoom)
+                    // will be true, so we can just test for either being false;
+                    // otherwise both are true
+                    if (!vZoom) {
+                        x = this.zoomPoint.getX();
+                        y = screenDataArea.getMinY();
+                        w = Math.min(this.zoomRectangle.getWidth(),
+                                maxX - this.zoomPoint.getX());
+                        h = screenDataArea.getHeight();
+                    }
+                    else if (!hZoom) {
+                        x = screenDataArea.getMinX();
+                        y = this.zoomPoint.getY();
+                        w = screenDataArea.getWidth();
+                        h = Math.min(this.zoomRectangle.getHeight(),
+                                maxY - this.zoomPoint.getY());
+                    }
+                    else {
+                        x = this.zoomPoint.getX();
+                        y = this.zoomPoint.getY();
+                        w = Math.min(this.zoomRectangle.getWidth(),
+                                maxX - this.zoomPoint.getX());
+                        h = Math.min(this.zoomRectangle.getHeight(),
+                                maxY - this.zoomPoint.getY());
+                    }
+                    Rectangle2D zoomArea = new Rectangle2D.Double(x, y, w, h);
+                    zoom(zoomArea);
+                }
+                this.zoomPoint = null;
+                this.zoomRectangle = null;
+            }
+            else {
+                // erase the zoom rectangle
+                Graphics2D g2 = (Graphics2D) getGraphics();
+                if (this.useBuffer) {
+                    repaint();
+                }
+                else {
+                    drawZoomRectangle(g2, true);
+                }
+                g2.dispose();
+                this.zoomPoint = null;
+                this.zoomRectangle = null;
+            }
+
+        }
+
+        else if (e.isPopupTrigger()) {
+            if (this.popup != null) {
+                displayPopupMenu(e.getX(), e.getY());
+            }
+        }
+
+    }
+
+    /**
+     * Receives notification of mouse clicks on the panel. These are
+     * translated and passed on to any registered {@link ChartMouseListener}s.
+     *
+     * @param event  Information about the mouse event.
+     */
+    @Override
+    public void mouseClicked(MouseEvent event) {
+
+        Insets insets = getInsets();
+        int x = (int) ((event.getX() - insets.left) / this.scaleX);
+        int y = (int) ((event.getY() - insets.top) / this.scaleY);
+
+        this.anchor = new Point2D.Double(x, y);
+        if (this.chart == null) {
+            return;
+        }
+        // new entity code...
+        Object[] listeners = this.chartMouseListeners.getListeners(
+                ChartMouseListener.class);
+        if (listeners.length == 0) {
+            return;
+        }
+
+        ChartEntity entity = null;
+        if (this.info != null) {
+            EntityCollection entities = this.info.getEntityCollection();
+            if (entities != null) {
+                entity = entities.getEntity(x, y);
+            }
+        }
+        ChartMouseEvent chartEvent = new ChartMouseEvent(getChart(), event,
+                entity);
+        for (int i = listeners.length - 1; i >= 0; i -= 1) {
+            ((ChartMouseListener) listeners[i]).chartMouseClicked(chartEvent);
+        }
+
+    }
+
+    /**
+     * Implementation of the MouseMotionListener's method.
+     *
+     * @param e  the event.
+     */
+    @Override
+    public void mouseMoved(MouseEvent e) {
+        Graphics2D g2 = (Graphics2D) getGraphics();
+        if (this.horizontalAxisTrace) {
+            drawHorizontalAxisTrace(g2, e.getX());
+        }
+        if (this.verticalAxisTrace) {
+            drawVerticalAxisTrace(g2, e.getY());
+        }
+        g2.dispose();
+
+        Object[] listeners = this.chartMouseListeners.getListeners(
+                ChartMouseListener.class);
+        if (listeners.length == 0) {
+            return;
+        }
+        Insets insets = getInsets();
+        int x = (int) ((e.getX() - insets.left) / this.scaleX);
+        int y = (int) ((e.getY() - insets.top) / this.scaleY);
+
+        ChartEntity entity = null;
+        if (this.info != null) {
+            EntityCollection entities = this.info.getEntityCollection();
+            if (entities != null) {
+                entity = entities.getEntity(x, y);
+            }
+        }
+
+        // we can only generate events if the panel's chart is not null
+        // (see bug report 1556951)
+        if (this.chart != null) {
+            ChartMouseEvent event = new ChartMouseEvent(getChart(), e, entity);
+            for (int i = listeners.length - 1; i >= 0; i -= 1) {
+                ((ChartMouseListener) listeners[i]).chartMouseMoved(event);
+            }
+        }
+
+    }
+
+    /**
+     * Zooms in on an anchor point (specified in screen coordinate space).
+     *
+     * @param x  the x value (in screen coordinates).
+     * @param y  the y value (in screen coordinates).
+     */
+    public void zoomInBoth(double x, double y) {
+        Plot plot = this.chart.getPlot();
+        if (plot == null) {
+            return;
+        }
+        // here we tweak the notify flag on the plot so that only
+        // one notification happens even though we update multiple
+        // axes...
+        boolean savedNotify = plot.isNotify();
+        plot.setNotify(false);
+        zoomInDomain(x, y);
+        zoomInRange(x, y);
+        plot.setNotify(savedNotify);
+    }
+
+    /**
+     * Decreases the length of the domain axis, centered about the given
+     * coordinate on the screen.  The length of the domain axis is reduced
+     * by the value of {@link #getZoomInFactor()}.
+     *
+     * @param x  the x coordinate (in screen coordinates).
+     * @param y  the y-coordinate (in screen coordinates).
+     */
+    public void zoomInDomain(double x, double y) {
+        Plot plot = this.chart.getPlot();
+        if (plot instanceof Zoomable) {
+            // here we tweak the notify flag on the plot so that only
+            // one notification happens even though we update multiple
+            // axes...
+            boolean savedNotify = plot.isNotify();
+            plot.setNotify(false);
+            Zoomable z = (Zoomable) plot;
+            z.zoomDomainAxes(this.zoomInFactor, this.info.getPlotInfo(),
+                    translateScreenToJava2D(new Point((int) x, (int) y)),
+                    this.zoomAroundAnchor);
+            plot.setNotify(savedNotify);
+        }
+    }
+
+    /**
+     * Decreases the length of the range axis, centered about the given
+     * coordinate on the screen.  The length of the range axis is reduced by
+     * the value of {@link #getZoomInFactor()}.
+     *
+     * @param x  the x-coordinate (in screen coordinates).
+     * @param y  the y coordinate (in screen coordinates).
+     */
+    public void zoomInRange(double x, double y) {
+        Plot plot = this.chart.getPlot();
+        if (plot instanceof Zoomable) {
+            // here we tweak the notify flag on the plot so that only
+            // one notification happens even though we update multiple
+            // axes...
+            boolean savedNotify = plot.isNotify();
+            plot.setNotify(false);
+            Zoomable z = (Zoomable) plot;
+            z.zoomRangeAxes(this.zoomInFactor, this.info.getPlotInfo(),
+                    translateScreenToJava2D(new Point((int) x, (int) y)),
+                    this.zoomAroundAnchor);
+            plot.setNotify(savedNotify);
+        }
+    }
+
+    /**
+     * Zooms out on an anchor point (specified in screen coordinate space).
+     *
+     * @param x  the x value (in screen coordinates).
+     * @param y  the y value (in screen coordinates).
+     */
+    public void zoomOutBoth(double x, double y) {
+        Plot plot = this.chart.getPlot();
+        if (plot == null) {
+            return;
+        }
+        // here we tweak the notify flag on the plot so that only
+        // one notification happens even though we update multiple
+        // axes...
+        boolean savedNotify = plot.isNotify();
+        plot.setNotify(false);
+        zoomOutDomain(x, y);
+        zoomOutRange(x, y);
+        plot.setNotify(savedNotify);
+    }
+
+    /**
+     * Increases the length of the domain axis, centered about the given
+     * coordinate on the screen.  The length of the domain axis is increased
+     * by the value of {@link #getZoomOutFactor()}.
+     *
+     * @param x  the x coordinate (in screen coordinates).
+     * @param y  the y-coordinate (in screen coordinates).
+     */
+    public void zoomOutDomain(double x, double y) {
+        Plot plot = this.chart.getPlot();
+        if (plot instanceof Zoomable) {
+            // here we tweak the notify flag on the plot so that only
+            // one notification happens even though we update multiple
+            // axes...
+            boolean savedNotify = plot.isNotify();
+            plot.setNotify(false);
+            Zoomable z = (Zoomable) plot;
+            z.zoomDomainAxes(this.zoomOutFactor, this.info.getPlotInfo(),
+                    translateScreenToJava2D(new Point((int) x, (int) y)),
+                    this.zoomAroundAnchor);
+            plot.setNotify(savedNotify);
+        }
+    }
+
+    /**
+     * Increases the length the range axis, centered about the given
+     * coordinate on the screen.  The length of the range axis is increased
+     * by the value of {@link #getZoomOutFactor()}.
+     *
+     * @param x  the x coordinate (in screen coordinates).
+     * @param y  the y-coordinate (in screen coordinates).
+     */
+    public void zoomOutRange(double x, double y) {
+        Plot plot = this.chart.getPlot();
+        if (plot instanceof Zoomable) {
+            // here we tweak the notify flag on the plot so that only
+            // one notification happens even though we update multiple
+            // axes...
+            boolean savedNotify = plot.isNotify();
+            plot.setNotify(false);
+            Zoomable z = (Zoomable) plot;
+            z.zoomRangeAxes(this.zoomOutFactor, this.info.getPlotInfo(),
+                    translateScreenToJava2D(new Point((int) x, (int) y)),
+                    this.zoomAroundAnchor);
+            plot.setNotify(savedNotify);
+        }
+    }
+
+    /**
+     * Zooms in on a selected region.
+     *
+     * @param selection  the selected region.
+     */
+    public void zoom(Rectangle2D selection) {
+
+        // get the origin of the zoom selection in the Java2D space used for
+        // drawing the chart (that is, before any scaling to fit the panel)
+        Point2D selectOrigin = translateScreenToJava2D(new Point(
+                (int) Math.ceil(selection.getX()),
+                (int) Math.ceil(selection.getY())));
+        PlotRenderingInfo plotInfo = this.info.getPlotInfo();
+        Rectangle2D scaledDataArea = getScreenDataArea(
+                (int) selection.getCenterX(), (int) selection.getCenterY());
+        if ((selection.getHeight() > 0) && (selection.getWidth() > 0)) {
+
+            double hLower = (selection.getMinX() - scaledDataArea.getMinX())
+                / scaledDataArea.getWidth();
+            double hUpper = (selection.getMaxX() - scaledDataArea.getMinX())
+                / scaledDataArea.getWidth();
+            double vLower = (scaledDataArea.getMaxY() - selection.getMaxY())
+                / scaledDataArea.getHeight();
+            double vUpper = (scaledDataArea.getMaxY() - selection.getMinY())
+                / scaledDataArea.getHeight();
+
+            Plot p = this.chart.getPlot();
+            if (p instanceof Zoomable) {
+                // here we tweak the notify flag on the plot so that only
+                // one notification happens even though we update multiple
+                // axes...
+                boolean savedNotify = p.isNotify();
+                p.setNotify(false);
+                Zoomable z = (Zoomable) p;
+                if (z.getOrientation() == PlotOrientation.HORIZONTAL) {
+                    z.zoomDomainAxes(vLower, vUpper, plotInfo, selectOrigin);
+                    z.zoomRangeAxes(hLower, hUpper, plotInfo, selectOrigin);
+                }
+                else {
+                    z.zoomDomainAxes(hLower, hUpper, plotInfo, selectOrigin);
+                    z.zoomRangeAxes(vLower, vUpper, plotInfo, selectOrigin);
+                }
+                p.setNotify(savedNotify);
+            }
+
+        }
+
+    }
+
+    /**
+     * Restores the auto-range calculation on both axes.
+     */
+    public void restoreAutoBounds() {
+        Plot plot = this.chart.getPlot();
+        if (plot == null) {
+            return;
+        }
+        // here we tweak the notify flag on the plot so that only
+        // one notification happens even though we update multiple
+        // axes...
+        boolean savedNotify = plot.isNotify();
+        plot.setNotify(false);
+        restoreAutoDomainBounds();
+        restoreAutoRangeBounds();
+        plot.setNotify(savedNotify);
+    }
+
+    /**
+     * Restores the auto-range calculation on the domain axis.
+     */
+    public void restoreAutoDomainBounds() {
+        Plot plot = this.chart.getPlot();
+        if (plot instanceof Zoomable) {
+            Zoomable z = (Zoomable) plot;
+            // here we tweak the notify flag on the plot so that only
+            // one notification happens even though we update multiple
+            // axes...
+            boolean savedNotify = plot.isNotify();
+            plot.setNotify(false);
+            // we need to guard against this.zoomPoint being null
+            Point2D zp = (this.zoomPoint != null
+                    ? this.zoomPoint : new Point());
+            z.zoomDomainAxes(0.0, this.info.getPlotInfo(), zp);
+            plot.setNotify(savedNotify);
+        }
+    }
+
+    /**
+     * Restores the auto-range calculation on the range axis.
+     */
+    public void restoreAutoRangeBounds() {
+        Plot plot = this.chart.getPlot();
+        if (plot instanceof Zoomable) {
+            Zoomable z = (Zoomable) plot;
+            // here we tweak the notify flag on the plot so that only
+            // one notification happens even though we update multiple
+            // axes...
+            boolean savedNotify = plot.isNotify();
+            plot.setNotify(false);
+            // we need to guard against this.zoomPoint being null
+            Point2D zp = (this.zoomPoint != null
+                    ? this.zoomPoint : new Point());
+            z.zoomRangeAxes(0.0, this.info.getPlotInfo(), zp);
+            plot.setNotify(savedNotify);
+        }
+    }
+
+    /**
+     * Returns the data area for the chart (the area inside the axes) with the
+     * current scaling applied (that is, the area as it appears on screen).
+     *
+     * @return The scaled data area.
+     */
+    public Rectangle2D getScreenDataArea() {
+        Rectangle2D dataArea = this.info.getPlotInfo().getDataArea();
+        Insets insets = getInsets();
+        double x = dataArea.getX() * this.scaleX + insets.left;
+        double y = dataArea.getY() * this.scaleY + insets.top;
+        double w = dataArea.getWidth() * this.scaleX;
+        double h = dataArea.getHeight() * this.scaleY;
+        return new Rectangle2D.Double(x, y, w, h);
+    }
+
+    /**
+     * Returns the data area (the area inside the axes) for the plot or subplot,
+     * with the current scaling applied.
+     *
+     * @param x  the x-coordinate (for subplot selection).
+     * @param y  the y-coordinate (for subplot selection).
+     *
+     * @return The scaled data area.
+     */
+    public Rectangle2D getScreenDataArea(int x, int y) {
+        PlotRenderingInfo plotInfo = this.info.getPlotInfo();
+        Rectangle2D result;
+        if (plotInfo.getSubplotCount() == 0) {
+            result = getScreenDataArea();
+        }
+        else {
+            // get the origin of the zoom selection in the Java2D space used for
+            // drawing the chart (that is, before any scaling to fit the panel)
+            Point2D selectOrigin = translateScreenToJava2D(new Point(x, y));
+            int subplotIndex = plotInfo.getSubplotIndex(selectOrigin);
+            if (subplotIndex == -1) {
+                return null;
+            }
+            result = scale(plotInfo.getSubplotInfo(subplotIndex).getDataArea());
+        }
+        return result;
+    }
+
+    /**
+     * Returns the initial tooltip delay value used inside this chart panel.
+     *
+     * @return An integer representing the initial delay value, in milliseconds.
+     *
+     * @see javax.swing.ToolTipManager#getInitialDelay()
+     */
+    public int getInitialDelay() {
+        return this.ownToolTipInitialDelay;
+    }
+
+    /**
+     * Returns the reshow tooltip delay value used inside this chart panel.
+     *
+     * @return An integer representing the reshow  delay value, in milliseconds.
+     *
+     * @see javax.swing.ToolTipManager#getReshowDelay()
+     */
+    public int getReshowDelay() {
+        return this.ownToolTipReshowDelay;
+    }
+
+    /**
+     * Returns the dismissal tooltip delay value used inside this chart panel.
+     *
+     * @return An integer representing the dismissal delay value, in
+     *         milliseconds.
+     *
+     * @see javax.swing.ToolTipManager#getDismissDelay()
+     */
+    public int getDismissDelay() {
+        return this.ownToolTipDismissDelay;
+    }
+
+    /**
+     * Specifies the initial delay value for this chart panel.
+     *
+     * @param delay  the number of milliseconds to delay (after the cursor has
+     *               paused) before displaying.
+     *
+     * @see javax.swing.ToolTipManager#setInitialDelay(int)
+     */
+    public void setInitialDelay(int delay) {
+        this.ownToolTipInitialDelay = delay;
+    }
+
+    /**
+     * Specifies the amount of time before the user has to wait initialDelay
+     * milliseconds before a tooltip will be shown.
+     *
+     * @param delay  time in milliseconds
+     *
+     * @see javax.swing.ToolTipManager#setReshowDelay(int)
+     */
+    public void setReshowDelay(int delay) {
+        this.ownToolTipReshowDelay = delay;
+    }
+
+    /**
+     * Specifies the dismissal delay value for this chart panel.
+     *
+     * @param delay the number of milliseconds to delay before taking away the
+     *              tooltip
+     *
+     * @see javax.swing.ToolTipManager#setDismissDelay(int)
+     */
+    public void setDismissDelay(int delay) {
+        this.ownToolTipDismissDelay = delay;
+    }
+
+    /**
+     * Returns the zoom in factor.
+     *
+     * @return The zoom in factor.
+     *
+     * @see #setZoomInFactor(double)
+     */
+    public double getZoomInFactor() {
+        return this.zoomInFactor;
+    }
+
+    /**
+     * Sets the zoom in factor.
+     *
+     * @param factor  the factor.
+     *
+     * @see #getZoomInFactor()
+     */
+    public void setZoomInFactor(double factor) {
+        this.zoomInFactor = factor;
+    }
+
+    /**
+     * Returns the zoom out factor.
+     *
+     * @return The zoom out factor.
+     *
+     * @see #setZoomOutFactor(double)
+     */
+    public double getZoomOutFactor() {
+        return this.zoomOutFactor;
+    }
+
+    /**
+     * Sets the zoom out factor.
+     *
+     * @param factor  the factor.
+     *
+     * @see #getZoomOutFactor()
+     */
+    public void setZoomOutFactor(double factor) {
+        this.zoomOutFactor = factor;
+    }
+
+    /**
+     * Draws a rectangle (if present) to show where the movable chart entity
+     * will move to.
+     * 
+     * @param g2  the graphics device.
+     * @param xor use XOR for drawing?
+     */
+    private void drawMovableChartEntity(Graphics2D g2, boolean xor) {
+        if (this.movableChartEntity != null && this.moveChartEntityFrom != null
+                && this.moveChartEntityTo != null) {
+            Graphics2D g = (Graphics2D) g2.create();
+            if (xor) {
+                // Set XOR mode to draw the zoom rectangle
+                g.setXORMode(Color.GRAY);
+            }
+            Insets insets = getInsets();
+            double scaledMoveX = (this.moveChartEntityTo.getX()
+                    - this.moveChartEntityFrom.getX()) * this.scaleX;
+            double scaledMoveY = (this.moveChartEntityTo.getY()
+                    - this.moveChartEntityFrom.getY()) * this.scaleY;
+
+            g.setPaint(this.moveChartEntityFillPaint);
+            g.translate(insets.left + scaledMoveX, insets.top + scaledMoveY);
+            g.scale(this.scaleX, this.scaleY);
+            g.fill(this.movableChartEntity.getArea());
+            g.dispose();
+        }
+    }
+
+    /**
+     * Draws zoom rectangle (if present).
+     * The drawing is performed in XOR mode, therefore
+     * when this method is called twice in a row,
+     * the second call will completely restore the state
+     * of the canvas.
+     *
+     * @param g2 the graphics device.
+     * @param xor  use XOR for drawing?
+     */
+    private void drawZoomRectangle(Graphics2D g2, boolean xor) {
+        if (this.zoomRectangle != null) {
+            if (xor) {
+                 // Set XOR mode to draw the zoom rectangle
+                g2.setXORMode(Color.GRAY);
+            }
+            if (this.fillZoomRectangle) {
+                g2.setPaint(this.zoomFillPaint);
+                g2.fill(this.zoomRectangle);
+            }
+            else {
+                g2.setPaint(this.zoomOutlinePaint);
+                g2.draw(this.zoomRectangle);
+            }
+            if (xor) {
+                // Reset to the default 'overwrite' mode
+                g2.setPaintMode();
+            }
+        }
+    }
+
+    /**
+     * Draws a vertical line used to trace the mouse position to the horizontal
+     * axis.
+     *
+     * @param g2 the graphics device.
+     * @param x  the x-coordinate of the trace line.
+     */
+    private void drawHorizontalAxisTrace(Graphics2D g2, int x) {
+
+        Rectangle2D dataArea = getScreenDataArea();
+
+        g2.setXORMode(Color.ORANGE);
+        if (((int) dataArea.getMinX() < x) && (x < (int) dataArea.getMaxX())) {
+
+            if (this.verticalTraceLine != null) {
+                g2.draw(this.verticalTraceLine);
+                this.verticalTraceLine.setLine(x, (int) dataArea.getMinY(), x,
+                        (int) dataArea.getMaxY());
+            }
+            else {
+                this.verticalTraceLine = new Line2D.Float(x,
+                        (int) dataArea.getMinY(), x, (int) dataArea.getMaxY());
+            }
+            g2.draw(this.verticalTraceLine);
+        }
+
+        // Reset to the default 'overwrite' mode
+        g2.setPaintMode();
+    }
+
+    /**
+     * Draws a horizontal line used to trace the mouse position to the vertical
+     * axis.
+     *
+     * @param g2 the graphics device.
+     * @param y  the y-coordinate of the trace line.
+     */
+    private void drawVerticalAxisTrace(Graphics2D g2, int y) {
+
+        Rectangle2D dataArea = getScreenDataArea();
+
+        g2.setXORMode(Color.ORANGE);
+        if (((int) dataArea.getMinY() < y) && (y < (int) dataArea.getMaxY())) {
+
+            if (this.horizontalTraceLine != null) {
+                g2.draw(this.horizontalTraceLine);
+                this.horizontalTraceLine.setLine((int) dataArea.getMinX(), y,
+                        (int) dataArea.getMaxX(), y);
+            }
+            else {
+                this.horizontalTraceLine = new Line2D.Float(
+                        (int) dataArea.getMinX(), y, (int) dataArea.getMaxX(),
+                        y);
+            }
+            g2.draw(this.horizontalTraceLine);
+        }
+
+        // Reset to the default 'overwrite' mode
+        g2.setPaintMode();
+    }
+
+    /**
+     * Displays a dialog that allows the user to edit the properties for the
+     * current chart.
+     */
+    public void doEditChartProperties() {
+
+        ChartEditor editor = ChartEditorManager.getChartEditor(this.chart);
+        int result = JOptionPane.showConfirmDialog(this, editor,
+                localizationResources.getString("Chart_Properties"),
+                JOptionPane.OK_CANCEL_OPTION, JOptionPane.PLAIN_MESSAGE);
+        if (result == JOptionPane.OK_OPTION) {
+            editor.updateChart(this.chart);
+        }
+
+    }
+
+    /**
+     * Copies the current chart to the system clipboard.
+     */
+    public void doCopy() {
+        Clipboard systemClipboard
+                = Toolkit.getDefaultToolkit().getSystemClipboard();
+        Insets insets = getInsets();
+        int w = getWidth() - insets.left - insets.right;
+        int h = getHeight() - insets.top - insets.bottom;
+        ChartTransferable selection = new ChartTransferable(this.chart, w, h,
+                getMinimumDrawWidth(), getMinimumDrawHeight(),
+                getMaximumDrawWidth(), getMaximumDrawHeight(), true);
+        systemClipboard.setContents(selection, null);
+    }
+
+    /**
+     * Opens a file chooser and gives the user an opportunity to save the chart
+     * in PNG format.
+     *
+     * @throws IOException if there is an I/O error.
+     */
+    public void doSaveAs() throws IOException {
+        JFileChooser fileChooser = new JFileChooser();
+        fileChooser.setCurrentDirectory(this.defaultDirectoryForSaveAs);
+        FileNameExtensionFilter filter = new FileNameExtensionFilter(
+                    localizationResources.getString("PNG_Image_Files"), "png");
+        fileChooser.addChoosableFileFilter(filter);
+        fileChooser.setFileFilter(filter);
+
+        int option = fileChooser.showSaveDialog(this);
+        if (option == JFileChooser.APPROVE_OPTION) {
+            String filename = fileChooser.getSelectedFile().getPath();
+            if (isEnforceFileExtensions()) {
+                if (!filename.endsWith(".png")) {
+                    filename = filename + ".png";
+                }
+            }
+            ChartUtils.saveChartAsPNG(new File(filename), this.chart,
+                    getWidth(), getHeight());
+        }
+    }
+    
+    /**
+     * Saves the chart in SVG format (a filechooser will be displayed so that
+     * the user can specify the filename).  Note that this method only works
+     * if the JFreeSVG library is on the classpath...if this library is not 
+     * present, the method will fail.
+     */
+    private void saveAsSVG(File f) throws IOException {
+        File file = f;
+        if (file == null) {
+            JFileChooser fileChooser = new JFileChooser();
+            fileChooser.setCurrentDirectory(this.defaultDirectoryForSaveAs);
+            FileNameExtensionFilter filter = new FileNameExtensionFilter(
+                    localizationResources.getString("SVG_Files"), "svg");
+            fileChooser.addChoosableFileFilter(filter);
+            fileChooser.setFileFilter(filter);
+
+            int option = fileChooser.showSaveDialog(this);
+            if (option == JFileChooser.APPROVE_OPTION) {
+                String filename = fileChooser.getSelectedFile().getPath();
+                if (isEnforceFileExtensions()) {
+                    if (!filename.endsWith(".svg")) {
+                        filename = filename + ".svg";
+                    }
+                }
+                file = new File(filename);
+                if (file.exists()) {
+                    String fileExists = localizationResources.getString(
+                            "FILE_EXISTS_CONFIRM_OVERWRITE");
+                    int response = JOptionPane.showConfirmDialog(this, 
+                            fileExists,
+                            localizationResources.getString("Save_as_SVG"),
+                            JOptionPane.OK_CANCEL_OPTION);
+                    if (response == JOptionPane.CANCEL_OPTION) {
+                        file = null;
+                    }
+                }
+            }
+        }
+        
+        if (file != null) {
+            // use reflection to get the SVG string
+            String svg = generateSVG(getWidth(), getHeight());
+            BufferedWriter writer = null;
+            try {
+                writer = new BufferedWriter(new FileWriter(file));
+                writer.write("<!DOCTYPE svg PUBLIC \"-//W3C//DTD SVG 1.1//EN\" \"http://www.w3.org/Graphics/SVG/1.1/DTD/svg11.dtd\">\n");
+                writer.write(svg + "\n");
+                writer.flush();
+            } finally {
+                try {
+                    if (writer != null) {
+                        writer.close();
+                    }
+                } catch (IOException ex) {
+                    throw new RuntimeException(ex);
+                }
+            } 
+
+        }
+    }
+    
+    /**
+     * Generates a string containing a rendering of the chart in SVG format.
+     * This feature is only supported if the JFreeSVG library is included on 
+     * the classpath.
+     * 
+     * @return A string containing an SVG element for the current chart, or 
+     *     {@code null} if there is a problem with the method invocation
+     *     by reflection.
+     */
+    private String generateSVG(int width, int height) {
+        Graphics2D g2 = createSVGGraphics2D(width, height);
+        if (g2 == null) {
+            throw new IllegalStateException("JFreeSVG library is not present.");
+        }
+        // we suppress shadow generation, because SVG is a vector format and
+        // the shadow effect is applied via bitmap effects...
+        g2.setRenderingHint(JFreeChart.KEY_SUPPRESS_SHADOW_GENERATION, true);
+        String svg = null;
+        Rectangle2D drawArea = new Rectangle2D.Double(0, 0, width, height);
+        this.chart.draw(g2, drawArea);
+        try {
+            Method m = g2.getClass().getMethod("getSVGElement");
+            svg = (String) m.invoke(g2);
+        } catch (NoSuchMethodException e) {
+            // null will be returned
+        } catch (SecurityException e) {
+            // null will be returned
+        } catch (IllegalAccessException e) {
+            // null will be returned
+        } catch (IllegalArgumentException e) {
+            // null will be returned
+        } catch (InvocationTargetException e) {
+            // null will be returned
+        }
+        return svg;
+    }
+
+    private Graphics2D createSVGGraphics2D(int w, int h) {
+        try {
+            Class svgGraphics2d = Class.forName("org.jfree.graphics2d.svg.SVGGraphics2D");
+            Constructor ctor = svgGraphics2d.getConstructor(int.class, int.class);
+            return (Graphics2D) ctor.newInstance(w, h);
+        } catch (ClassNotFoundException ex) {
+            return null;
+        } catch (NoSuchMethodException ex) {
+            return null;
+        } catch (SecurityException ex) {
+            return null;
+        } catch (InstantiationException ex) {
+            return null;
+        } catch (IllegalAccessException ex) {
+            return null;
+        } catch (IllegalArgumentException ex) {
+            return null;
+        } catch (InvocationTargetException ex) {
+            return null;
+        }
+    }
+
+    /**
+     * Saves the chart in PDF format (a filechooser will be displayed so that
+     * the user can specify the filename).  Note that this method only works
+     * if the OrsonPDF library is on the classpath...if this library is not
+     * present, the method will fail.
+     */
+    private void saveAsPDF(File f) {
+        File file = f;
+        if (file == null) {
+            JFileChooser fileChooser = new JFileChooser();
+            fileChooser.setCurrentDirectory(this.defaultDirectoryForSaveAs);
+            FileNameExtensionFilter filter = new FileNameExtensionFilter(
+                    localizationResources.getString("PDF_Files"), "pdf");
+            fileChooser.addChoosableFileFilter(filter);
+            fileChooser.setFileFilter(filter);
+
+            int option = fileChooser.showSaveDialog(this);
+            if (option == JFileChooser.APPROVE_OPTION) {
+                String filename = fileChooser.getSelectedFile().getPath();
+                if (isEnforceFileExtensions()) {
+                    if (!filename.endsWith(".pdf")) {
+                        filename = filename + ".pdf";
+                    }
+                }
+                file = new File(filename);
+                if (file.exists()) {
+                    String fileExists = localizationResources.getString(
+                            "FILE_EXISTS_CONFIRM_OVERWRITE");
+                    int response = JOptionPane.showConfirmDialog(this, 
+                            fileExists,
+                            localizationResources.getString("Save_as_PDF"),
+                            JOptionPane.OK_CANCEL_OPTION);
+                    if (response == JOptionPane.CANCEL_OPTION) {
+                        file = null;
+                    }
+                }
+            }
+        }
+        
+        if (file != null) {
+            writeAsPDF(file, getWidth(), getHeight());
+        }
+    }
+
+    /**
+     * Returns {@code true} if OrsonPDF is on the classpath, and 
+     * {@code false} otherwise.  The OrsonPDF library can be found at
+     * http://www.object-refinery.com/pdf/
+     * 
+     * @return A boolean.
+     */
+    private boolean isOrsonPDFAvailable() {
+        Class pdfDocumentClass = null;
+        try {
+            pdfDocumentClass = Class.forName("com.orsonpdf.PDFDocument");
+        } catch (ClassNotFoundException e) {
+            // pdfDocument class will be null so the function will return false
+        }
+        return (pdfDocumentClass != null);
+    }
+    
+    /**
+     * Writes the current chart to the specified file in PDF format.  This 
+     * will only work when the OrsonPDF library is found on the classpath.
+     * Reflection is used to ensure there is no compile-time dependency on
+     * OrsonPDF (which is non-free software).
+     * 
+     * @param file  the output file ({@code null} not permitted).
+     * @param w  the chart width.
+     * @param h  the chart height.
+     */
+    private void writeAsPDF(File file, int w, int h) {
+        if (!isOrsonPDFAvailable()) {
+            throw new IllegalStateException(
+                    "OrsonPDF is not present on the classpath.");
+        }
+        Args.nullNotPermitted(file, "file");
+        try {
+            Class pdfDocClass = Class.forName("com.orsonpdf.PDFDocument");
+            Object pdfDoc = pdfDocClass.newInstance();
+            Method m = pdfDocClass.getMethod("createPage", Rectangle2D.class);
+            Rectangle2D rect = new Rectangle(w, h);
+            Object page = m.invoke(pdfDoc, rect);
+            Method m2 = page.getClass().getMethod("getGraphics2D");
+            Graphics2D g2 = (Graphics2D) m2.invoke(page);
+            // we suppress shadow generation, because PDF is a vector format and
+            // the shadow effect is applied via bitmap effects...
+            g2.setRenderingHint(JFreeChart.KEY_SUPPRESS_SHADOW_GENERATION, true);
+            Rectangle2D drawArea = new Rectangle2D.Double(0, 0, w, h);
+            this.chart.draw(g2, drawArea);
+            Method m3 = pdfDocClass.getMethod("writeToFile", File.class);
+            m3.invoke(pdfDoc, file);
+        } catch (ClassNotFoundException ex) {
+            throw new RuntimeException(ex);
+        } catch (InstantiationException ex) {
+            throw new RuntimeException(ex);
+        } catch (IllegalAccessException ex) {
+            throw new RuntimeException(ex);
+        } catch (NoSuchMethodException ex) {
+            throw new RuntimeException(ex);
+        } catch (SecurityException ex) {
+            throw new RuntimeException(ex);
+        } catch (IllegalArgumentException ex) {
+            throw new RuntimeException(ex);
+        } catch (InvocationTargetException ex) {
+            throw new RuntimeException(ex);
+        }
+    }
+
+    /**
+     * Creates a print job for the chart.
+     */
+    public void createChartPrintJob() {
+        PrinterJob job = PrinterJob.getPrinterJob();
+        PageFormat pf = job.defaultPage();
+        PageFormat pf2 = job.pageDialog(pf);
+        if (pf2 != pf) {
+            job.setPrintable(this, pf2);
+            if (job.printDialog()) {
+                try {
+                    job.print();
+                }
+                catch (PrinterException e) {
+                    JOptionPane.showMessageDialog(this, e);
+                }
+            }
+        }
+    }
+
+    /**
+     * Prints the chart on a single page.
+     *
+     * @param g  the graphics context.
+     * @param pf  the page format to use.
+     * @param pageIndex  the index of the page. If not {@code 0}, nothing
+     *                   gets printed.
+     *
+     * @return The result of printing.
+     */
+    @Override
+    public int print(Graphics g, PageFormat pf, int pageIndex) {
+
+        if (pageIndex != 0) {
+            return NO_SUCH_PAGE;
+        }
+        Graphics2D g2 = (Graphics2D) g;
+        double x = pf.getImageableX();
+        double y = pf.getImageableY();
+        double w = pf.getImageableWidth();
+        double h = pf.getImageableHeight();
+        this.chart.draw(g2, new Rectangle2D.Double(x, y, w, h), this.anchor,
+                null);
+        return PAGE_EXISTS;
+
+    }
+
+    /**
+     * Adds a listener to the list of objects listening for chart mouse events.
+     *
+     * @param listener  the listener ({@code null} not permitted).
+     */
+    public void addChartMouseListener(ChartMouseListener listener) {
+        Args.nullNotPermitted(listener, "listener");
+        this.chartMouseListeners.add(ChartMouseListener.class, listener);
+    }
+
+    /**
+     * Removes a listener from the list of objects listening for chart mouse
+     * events.
+     *
+     * @param listener  the listener.
+     */
+    public void removeChartMouseListener(ChartMouseListener listener) {
+        this.chartMouseListeners.remove(ChartMouseListener.class, listener);
+    }
+
+    /**
+     * Returns an array of the listeners of the given type registered with the
+     * panel.
+     *
+     * @param listenerType  the listener type.
+     *
+     * @return An array of listeners.
+     */
+    @Override
+    public EventListener[] getListeners(Class listenerType) {
+        if (listenerType == ChartMouseListener.class) {
+            // fetch listeners from local storage
+            return this.chartMouseListeners.getListeners(listenerType);
+        }
+        else {
+            return super.getListeners(listenerType);
+        }
+    }
+
+    /**
+     * Creates a popup menu for the panel.
+     *
+     * @param properties  include a menu item for the chart property editor.
+     * @param save  include a menu item for saving the chart.
+     * @param print  include a menu item for printing the chart.
+     * @param zoom  include menu items for zooming.
+     *
+     * @return The popup menu.
+     */
+    protected JPopupMenu createPopupMenu(boolean properties, boolean save,
+            boolean print, boolean zoom) {
+        return createPopupMenu(properties, false, save, print, zoom);
+    }
+
+    /**
+     * Creates a popup menu for the panel.
+     *
+     * @param properties  include a menu item for the chart property editor.
+     * @param copy include a menu item for copying to the clipboard.
+     * @param save  include a menu item for saving the chart.
+     * @param print  include a menu item for printing the chart.
+     * @param zoom  include menu items for zooming.
+     *
+     * @return The popup menu.
+     */
+    protected JPopupMenu createPopupMenu(boolean properties,
+            boolean copy, boolean save, boolean print, boolean zoom) {
+
+        JPopupMenu result = new JPopupMenu(localizationResources.getString("Chart") + ":");
+        boolean separator = false;
+
+        if (properties) {
+            JMenuItem propertiesItem = new JMenuItem(
+                    localizationResources.getString("Properties..."));
+            propertiesItem.setActionCommand(PROPERTIES_COMMAND);
+            propertiesItem.addActionListener(this);
+            result.add(propertiesItem);
+            separator = true;
+        }
+
+        if (copy) {
+            if (separator) {
+                result.addSeparator();
+            }
+            JMenuItem copyItem = new JMenuItem(
+                    localizationResources.getString("Copy"));
+            copyItem.setActionCommand(COPY_COMMAND);
+            copyItem.addActionListener(this);
+            result.add(copyItem);
+            separator = !save;
+        }
+
+        if (save) {
+            if (separator) {
+                result.addSeparator();
+            }
+            JMenu saveSubMenu = new JMenu(localizationResources.getString(
+                    "Save_as"));
+            JMenuItem pngItem = new JMenuItem(localizationResources.getString(
+                    "PNG..."));
+            pngItem.setActionCommand("SAVE_AS_PNG");
+            pngItem.addActionListener(this);
+            saveSubMenu.add(pngItem);
+            
+            if (createSVGGraphics2D(10, 10) != null) {
+                JMenuItem svgItem = new JMenuItem(localizationResources.getString(
+                        "SVG..."));
+                svgItem.setActionCommand("SAVE_AS_SVG");
+                svgItem.addActionListener(this);
+                saveSubMenu.add(svgItem);                
+            }
+            
+            if (isOrsonPDFAvailable()) {
+                JMenuItem pdfItem = new JMenuItem(
+                        localizationResources.getString("PDF..."));
+                pdfItem.setActionCommand("SAVE_AS_PDF");
+                pdfItem.addActionListener(this);
+                saveSubMenu.add(pdfItem);
+            }
+            result.add(saveSubMenu);
+            separator = true;
+        }
+
+        if (print) {
+            if (separator) {
+                result.addSeparator();
+            }
+            JMenuItem printItem = new JMenuItem(
+                    localizationResources.getString("Print..."));
+            printItem.setActionCommand(PRINT_COMMAND);
+            printItem.addActionListener(this);
+            result.add(printItem);
+            separator = true;
+        }
+
+        if (zoom) {
+            if (separator) {
+                result.addSeparator();
+            }
+
+            JMenu zoomInMenu = new JMenu(
+                    localizationResources.getString("Zoom_In"));
+
+            this.zoomInBothMenuItem = new JMenuItem(
+                    localizationResources.getString("All_Axes"));
+            this.zoomInBothMenuItem.setActionCommand(ZOOM_IN_BOTH_COMMAND);
+            this.zoomInBothMenuItem.addActionListener(this);
+            zoomInMenu.add(this.zoomInBothMenuItem);
+
+            zoomInMenu.addSeparator();
+
+            this.zoomInDomainMenuItem = new JMenuItem(
+                    localizationResources.getString("Domain_Axis"));
+            this.zoomInDomainMenuItem.setActionCommand(ZOOM_IN_DOMAIN_COMMAND);
+            this.zoomInDomainMenuItem.addActionListener(this);
+            zoomInMenu.add(this.zoomInDomainMenuItem);
+
+            this.zoomInRangeMenuItem = new JMenuItem(
+                    localizationResources.getString("Range_Axis"));
+            this.zoomInRangeMenuItem.setActionCommand(ZOOM_IN_RANGE_COMMAND);
+            this.zoomInRangeMenuItem.addActionListener(this);
+            zoomInMenu.add(this.zoomInRangeMenuItem);
+
+            result.add(zoomInMenu);
+
+            JMenu zoomOutMenu = new JMenu(
+                    localizationResources.getString("Zoom_Out"));
+
+            this.zoomOutBothMenuItem = new JMenuItem(
+                    localizationResources.getString("All_Axes"));
+            this.zoomOutBothMenuItem.setActionCommand(ZOOM_OUT_BOTH_COMMAND);
+            this.zoomOutBothMenuItem.addActionListener(this);
+            zoomOutMenu.add(this.zoomOutBothMenuItem);
+
+            zoomOutMenu.addSeparator();
+
+            this.zoomOutDomainMenuItem = new JMenuItem(
+                    localizationResources.getString("Domain_Axis"));
+            this.zoomOutDomainMenuItem.setActionCommand(
+                    ZOOM_OUT_DOMAIN_COMMAND);
+            this.zoomOutDomainMenuItem.addActionListener(this);
+            zoomOutMenu.add(this.zoomOutDomainMenuItem);
+
+            this.zoomOutRangeMenuItem = new JMenuItem(
+                    localizationResources.getString("Range_Axis"));
+            this.zoomOutRangeMenuItem.setActionCommand(ZOOM_OUT_RANGE_COMMAND);
+            this.zoomOutRangeMenuItem.addActionListener(this);
+            zoomOutMenu.add(this.zoomOutRangeMenuItem);
+
+            result.add(zoomOutMenu);
+
+            JMenu autoRangeMenu = new JMenu(
+                    localizationResources.getString("Auto_Range"));
+
+            this.zoomResetBothMenuItem = new JMenuItem(
+                    localizationResources.getString("All_Axes"));
+            this.zoomResetBothMenuItem.setActionCommand(
+                    ZOOM_RESET_BOTH_COMMAND);
+            this.zoomResetBothMenuItem.addActionListener(this);
+            autoRangeMenu.add(this.zoomResetBothMenuItem);
+
+            autoRangeMenu.addSeparator();
+            this.zoomResetDomainMenuItem = new JMenuItem(
+                    localizationResources.getString("Domain_Axis"));
+            this.zoomResetDomainMenuItem.setActionCommand(
+                    ZOOM_RESET_DOMAIN_COMMAND);
+            this.zoomResetDomainMenuItem.addActionListener(this);
+            autoRangeMenu.add(this.zoomResetDomainMenuItem);
+
+            this.zoomResetRangeMenuItem = new JMenuItem(
+                    localizationResources.getString("Range_Axis"));
+            this.zoomResetRangeMenuItem.setActionCommand(
+                    ZOOM_RESET_RANGE_COMMAND);
+            this.zoomResetRangeMenuItem.addActionListener(this);
+            autoRangeMenu.add(this.zoomResetRangeMenuItem);
+
+            result.addSeparator();
+            result.add(autoRangeMenu);
+
+        }
+
+        return result;
+
+    }
+
+    /**
+     * The idea is to modify the zooming options depending on the type of chart
+     * being displayed by the panel.
+     *
+     * @param x  horizontal position of the popup.
+     * @param y  vertical position of the popup.
+     */
+    protected void displayPopupMenu(int x, int y) {
+
+        if (this.popup == null) {
+            return;
+        }
+
+        // go through each zoom menu item and decide whether or not to
+        // enable it...
+        boolean isDomainZoomable = false;
+        boolean isRangeZoomable = false;
+        Plot plot = (this.chart != null ? this.chart.getPlot() : null);
+        if (plot instanceof Zoomable) {
+            Zoomable z = (Zoomable) plot;
+            isDomainZoomable = z.isDomainZoomable();
+            isRangeZoomable = z.isRangeZoomable();
+        }
+
+        if (this.zoomInDomainMenuItem != null) {
+            this.zoomInDomainMenuItem.setEnabled(isDomainZoomable);
+        }
+        if (this.zoomOutDomainMenuItem != null) {
+            this.zoomOutDomainMenuItem.setEnabled(isDomainZoomable);
+        }
+        if (this.zoomResetDomainMenuItem != null) {
+            this.zoomResetDomainMenuItem.setEnabled(isDomainZoomable);
+        }
+
+        if (this.zoomInRangeMenuItem != null) {
+            this.zoomInRangeMenuItem.setEnabled(isRangeZoomable);
+        }
+        if (this.zoomOutRangeMenuItem != null) {
+            this.zoomOutRangeMenuItem.setEnabled(isRangeZoomable);
+        }
+
+        if (this.zoomResetRangeMenuItem != null) {
+            this.zoomResetRangeMenuItem.setEnabled(isRangeZoomable);
+        }
+
+        if (this.zoomInBothMenuItem != null) {
+            this.zoomInBothMenuItem.setEnabled(isDomainZoomable
+                    && isRangeZoomable);
+        }
+        if (this.zoomOutBothMenuItem != null) {
+            this.zoomOutBothMenuItem.setEnabled(isDomainZoomable
+                    && isRangeZoomable);
+        }
+        if (this.zoomResetBothMenuItem != null) {
+            this.zoomResetBothMenuItem.setEnabled(isDomainZoomable
+                    && isRangeZoomable);
+        }
+
+        this.popup.show(this, x, y);
+
+    }
+
+    /**
+     * Updates the UI for a LookAndFeel change.
+     */
+    @Override
+    public void updateUI() {
+        // here we need to update the UI for the popup menu, if the panel
+        // has one...
+        if (this.popup != null) {
+            SwingUtilities.updateComponentTreeUI(this.popup);
+        }
+        super.updateUI();
+    }
+
+    /**
+     * Provides serialization support.
+     *
+     * @param stream  the output stream.
+     *
+     * @throws IOException  if there is an I/O error.
+     */
+    private void writeObject(ObjectOutputStream stream) throws IOException {
+        stream.defaultWriteObject();
+        SerialUtils.writePaint(this.zoomFillPaint, stream);
+        SerialUtils.writePaint(this.zoomOutlinePaint, stream);
+    }
+
+    /**
+     * Provides serialization support.
+     *
+     * @param stream  the input stream.
+     *
+     * @throws IOException  if there is an I/O error.
+     * @throws ClassNotFoundException  if there is a classpath problem.
+     */
+    private void readObject(ObjectInputStream stream)
+        throws IOException, ClassNotFoundException {
+        stream.defaultReadObject();
+        this.zoomFillPaint = SerialUtils.readPaint(stream);
+        this.zoomOutlinePaint = SerialUtils.readPaint(stream);
+
+        // we create a new but empty chartMouseListeners list
+        this.chartMouseListeners = new EventListenerList();
+
+        // register as a listener with sub-components...
+        if (this.chart != null) {
+            this.chart.addChangeListener(this);
+        }
+
+    }
+
+}